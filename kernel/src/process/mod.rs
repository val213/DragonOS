use core::{
    fmt,
    hash::Hash,
    hint::spin_loop,
    intrinsics::{likely, unlikely},
    mem::ManuallyDrop,
    sync::atomic::{compiler_fence, fence, AtomicBool, AtomicUsize, Ordering},
};

use alloc::{
    ffi::CString,
    string::{String, ToString},
    sync::{Arc, Weak},
    vec::Vec,
};
use cred::INIT_CRED;
use hashbrown::HashMap;
use log::{debug, error, info, warn};
use system_error::SystemError;

use crate::{
    arch::{
        cpu::current_cpu_id,
        ipc::signal::{AtomicSignal, SigSet, Signal},
        process::ArchPCBInfo,
        CurrentIrqArch,
    },
    driver::tty::tty_core::TtyCore,
    exception::InterruptArch,
    filesystem::{
        procfs::procfs_unregister_pid,
        vfs::{file::FileDescriptorVec, FileType},
    },
    ipc::signal_types::{SigInfo, SigPending, SignalStruct},
    libs::{
        align::AlignedBox,
        casting::DowncastArc,
        futex::{
            constant::{FutexFlag, FUTEX_BITSET_MATCH_ANY},
            futex::{Futex, RobustListHead},
        },
        lock_free_flags::LockFreeFlags,
        rwlock::{RwLock, RwLockReadGuard, RwLockWriteGuard},
        spinlock::{SpinLock, SpinLockGuard},
        wait_queue::WaitQueue,
    },
    mm::{
        percpu::{PerCpu, PerCpuVar},
        set_IDLE_PROCESS_ADDRESS_SPACE,
        ucontext::AddressSpace,
        VirtAddr,
    },
<<<<<<< HEAD
    net::socket::SocketInode,
=======
    // net::socket::SocketInode,
>>>>>>> 050bb1e5
    sched::completion::Completion,
    sched::{
        cpu_rq, fair::FairSchedEntity, prio::MAX_PRIO, DequeueFlag, EnqueueFlag, OnRq, SchedMode,
        WakeupFlags, __schedule,
    },
    smp::{
        core::smp_get_processor_id,
        cpu::{AtomicProcessorId, ProcessorId},
        kick_cpu,
    },
    syscall::{user_access::clear_user, Syscall},
<<<<<<< HEAD
=======
    net::socket::Inode as SocketInode,
>>>>>>> 050bb1e5
};
use timer::AlarmTimer;

use self::{cred::Cred, kthread::WorkerPrivate};

pub mod abi;
pub mod c_adapter;
pub mod cred;
pub mod exec;
pub mod exit;
pub mod fork;
pub mod idle;
pub mod kthread;
pub mod pid;
pub mod resource;
pub mod stdio;
pub mod syscall;
pub mod timer;
pub mod utils;

/// 系统中所有进程的pcb
static ALL_PROCESS: SpinLock<Option<HashMap<Pid, Arc<ProcessControlBlock>>>> = SpinLock::new(None);

pub static mut PROCESS_SWITCH_RESULT: Option<PerCpuVar<SwitchResult>> = None;

/// 一个只改变1次的全局变量，标志进程管理器是否已经初始化完成
static mut __PROCESS_MANAGEMENT_INIT_DONE: bool = false;

#[derive(Debug)]
pub struct SwitchResult {
    pub prev_pcb: Option<Arc<ProcessControlBlock>>,
    pub next_pcb: Option<Arc<ProcessControlBlock>>,
}

impl SwitchResult {
    pub fn new() -> Self {
        Self {
            prev_pcb: None,
            next_pcb: None,
        }
    }
}

#[derive(Debug)]
pub struct ProcessManager;
impl ProcessManager {
    #[inline(never)]
    fn init() {
        static INIT_FLAG: AtomicBool = AtomicBool::new(false);
        if INIT_FLAG
            .compare_exchange(false, true, Ordering::SeqCst, Ordering::SeqCst)
            .is_err()
        {
            panic!("ProcessManager has been initialized!");
        }

        unsafe {
            compiler_fence(Ordering::SeqCst);
            debug!("To create address space for INIT process.");
            // test_buddy();
            set_IDLE_PROCESS_ADDRESS_SPACE(
                AddressSpace::new(true).expect("Failed to create address space for INIT process."),
            );
            debug!("INIT process address space created.");
            compiler_fence(Ordering::SeqCst);
        };

        ALL_PROCESS.lock_irqsave().replace(HashMap::new());
        Self::init_switch_result();
        Self::arch_init();
        debug!("process arch init done.");
        Self::init_idle();
        debug!("process idle init done.");

        unsafe { __PROCESS_MANAGEMENT_INIT_DONE = true };
        info!("Process Manager initialized.");
    }

    fn init_switch_result() {
        let mut switch_res_vec: Vec<SwitchResult> = Vec::new();
        for _ in 0..PerCpu::MAX_CPU_NUM {
            switch_res_vec.push(SwitchResult::new());
        }
        unsafe {
            PROCESS_SWITCH_RESULT = Some(PerCpuVar::new(switch_res_vec).unwrap());
        }
    }

    /// 判断进程管理器是否已经初始化完成
    #[allow(dead_code)]
    pub fn initialized() -> bool {
        unsafe { __PROCESS_MANAGEMENT_INIT_DONE }
    }

    /// 获取当前进程的pcb
    pub fn current_pcb() -> Arc<ProcessControlBlock> {
        if unlikely(unsafe { !__PROCESS_MANAGEMENT_INIT_DONE }) {
            error!("unsafe__PROCESS_MANAGEMENT_INIT_DONE == false");
            loop {
                spin_loop();
            }
        }
        return ProcessControlBlock::arch_current_pcb();
    }

    /// 获取当前进程的pid
    ///
    /// 如果进程管理器未初始化完成，那么返回0
    pub fn current_pid() -> Pid {
        if unlikely(unsafe { !__PROCESS_MANAGEMENT_INIT_DONE }) {
            return Pid(0);
        }

        return ProcessManager::current_pcb().pid();
    }

    /// 增加当前进程的锁持有计数
    #[inline(always)]
    pub fn preempt_disable() {
        if likely(unsafe { __PROCESS_MANAGEMENT_INIT_DONE }) {
            ProcessManager::current_pcb().preempt_disable();
        }
    }

    /// 减少当前进程的锁持有计数
    #[inline(always)]
    pub fn preempt_enable() {
        if likely(unsafe { __PROCESS_MANAGEMENT_INIT_DONE }) {
            ProcessManager::current_pcb().preempt_enable();
        }
    }

    /// 根据pid获取进程的pcb
    ///
    /// ## 参数
    ///
    /// - `pid` : 进程的pid
    ///
    /// ## 返回值
    ///
    /// 如果找到了对应的进程，那么返回该进程的pcb，否则返回None
    pub fn find(pid: Pid) -> Option<Arc<ProcessControlBlock>> {
        return ALL_PROCESS.lock_irqsave().as_ref()?.get(&pid).cloned();
    }

    /// 向系统中添加一个进程的pcb
    ///
    /// ## 参数
    ///
    /// - `pcb` : 进程的pcb
    ///
    /// ## 返回值
    ///
    /// 无
    pub fn add_pcb(pcb: Arc<ProcessControlBlock>) {
        ALL_PROCESS
            .lock_irqsave()
            .as_mut()
            .unwrap()
            .insert(pcb.pid(), pcb.clone());
    }

    /// 唤醒一个进程
    pub fn wakeup(pcb: &Arc<ProcessControlBlock>) -> Result<(), SystemError> {
        let _guard = unsafe { CurrentIrqArch::save_and_disable_irq() };
        let state = pcb.sched_info().inner_lock_read_irqsave().state();
        if state.is_blocked() {
            let mut writer = pcb.sched_info().inner_lock_write_irqsave();
            let state = writer.state();
            if state.is_blocked() {
                writer.set_state(ProcessState::Runnable);
                writer.set_wakeup();

                // avoid deadlock
                drop(writer);

                let rq =
                    cpu_rq(pcb.sched_info().on_cpu().unwrap_or(current_cpu_id()).data() as usize);

                let (rq, _guard) = rq.self_lock();
                rq.update_rq_clock();
                rq.activate_task(
                    pcb,
                    EnqueueFlag::ENQUEUE_WAKEUP | EnqueueFlag::ENQUEUE_NOCLOCK,
                );

                rq.check_preempt_currnet(pcb, WakeupFlags::empty());

                // sched_enqueue(pcb.clone(), true);
                return Ok(());
            } else if state.is_exited() {
                return Err(SystemError::EINVAL);
            } else {
                return Ok(());
            }
        } else if state.is_exited() {
            return Err(SystemError::EINVAL);
        } else {
            return Ok(());
        }
    }

    /// 唤醒暂停的进程
    pub fn wakeup_stop(pcb: &Arc<ProcessControlBlock>) -> Result<(), SystemError> {
        let _guard = unsafe { CurrentIrqArch::save_and_disable_irq() };
        let state = pcb.sched_info().inner_lock_read_irqsave().state();
        if let ProcessState::Stopped = state {
            let mut writer = pcb.sched_info().inner_lock_write_irqsave();
            let state = writer.state();
            if let ProcessState::Stopped = state {
                writer.set_state(ProcessState::Runnable);
                // avoid deadlock
                drop(writer);

                let rq = cpu_rq(pcb.sched_info().on_cpu().unwrap().data() as usize);

                let (rq, _guard) = rq.self_lock();
                rq.update_rq_clock();
                rq.activate_task(
                    pcb,
                    EnqueueFlag::ENQUEUE_WAKEUP | EnqueueFlag::ENQUEUE_NOCLOCK,
                );

                rq.check_preempt_currnet(pcb, WakeupFlags::empty());

                // sched_enqueue(pcb.clone(), true);
                return Ok(());
            } else if state.is_runnable() {
                return Ok(());
            } else {
                return Err(SystemError::EINVAL);
            }
        } else if state.is_runnable() {
            return Ok(());
        } else {
            return Err(SystemError::EINVAL);
        }
    }

    /// 标志当前进程永久睡眠，但是发起调度的工作，应该由调用者完成
    ///
    /// ## 注意
    ///
    /// - 进入当前函数之前，不能持有sched_info的锁
    /// - 进入当前函数之前，必须关闭中断
    /// - 进入当前函数之后必须保证逻辑的正确性，避免被重复加入调度队列
    pub fn mark_sleep(interruptable: bool) -> Result<(), SystemError> {
        assert!(
            !CurrentIrqArch::is_irq_enabled(),
            "interrupt must be disabled before enter ProcessManager::mark_sleep()"
        );
        let pcb = ProcessManager::current_pcb();
        let mut writer = pcb.sched_info().inner_lock_write_irqsave();
        if !matches!(writer.state(), ProcessState::Exited(_)) {
            writer.set_state(ProcessState::Blocked(interruptable));
            writer.set_sleep();
            pcb.flags().insert(ProcessFlags::NEED_SCHEDULE);
            fence(Ordering::SeqCst);
            drop(writer);
            return Ok(());
        }
        return Err(SystemError::EINTR);
    }

    /// 标志当前进程为停止状态，但是发起调度的工作，应该由调用者完成
    ///
    /// ## 注意
    ///
    /// - 进入当前函数之前，不能持有sched_info的锁
    /// - 进入当前函数之前，必须关闭中断
    pub fn mark_stop() -> Result<(), SystemError> {
        assert!(
            !CurrentIrqArch::is_irq_enabled(),
            "interrupt must be disabled before enter ProcessManager::mark_stop()"
        );

        let pcb = ProcessManager::current_pcb();
        let mut writer = pcb.sched_info().inner_lock_write_irqsave();
        if !matches!(writer.state(), ProcessState::Exited(_)) {
            writer.set_state(ProcessState::Stopped);
            pcb.flags().insert(ProcessFlags::NEED_SCHEDULE);
            drop(writer);

            return Ok(());
        }
        return Err(SystemError::EINTR);
    }
    /// 当子进程退出后向父进程发送通知
    fn exit_notify() {
        let current = ProcessManager::current_pcb();
        // 让INIT进程收养所有子进程
        if current.pid() != Pid(1) {
            unsafe {
                current
                    .adopt_childen()
                    .unwrap_or_else(|e| panic!("adopte_childen failed: error: {e:?}"))
            };
            let r = current.parent_pcb.read_irqsave().upgrade();
            if r.is_none() {
                return;
            }
            let parent_pcb = r.unwrap();
            let r = Syscall::kill(parent_pcb.pid(), Signal::SIGCHLD as i32);
            if r.is_err() {
                warn!(
                    "failed to send kill signal to {:?}'s parent pcb {:?}",
                    current.pid(),
                    parent_pcb.pid()
                );
            }
            // todo: 这里需要向父进程发送SIGCHLD信号
            // todo: 这里还需要根据线程组的信息，决定信号的发送
        }
    }

    /// 退出当前进程
    ///
    /// ## 参数
    ///
    /// - `exit_code` : 进程的退出码
    pub fn exit(exit_code: usize) -> ! {
        // 关中断
        let _guard = unsafe { CurrentIrqArch::save_and_disable_irq() };
        let pcb = ProcessManager::current_pcb();
        let pid = pcb.pid();
        pcb.sched_info
            .inner_lock_write_irqsave()
            .set_state(ProcessState::Exited(exit_code));
        pcb.wait_queue.wakeup(Some(ProcessState::Blocked(true)));

        let rq = cpu_rq(smp_get_processor_id().data() as usize);
        let (rq, guard) = rq.self_lock();
        rq.deactivate_task(
            pcb.clone(),
            DequeueFlag::DEQUEUE_SLEEP | DequeueFlag::DEQUEUE_NOCLOCK,
        );
        drop(guard);

        // 进行进程退出后的工作
        let thread = pcb.thread.write_irqsave();
        if let Some(addr) = thread.set_child_tid {
            unsafe { clear_user(addr, core::mem::size_of::<i32>()).expect("clear tid failed") };
        }

        if let Some(addr) = thread.clear_child_tid {
            if Arc::strong_count(&pcb.basic().user_vm().expect("User VM Not found")) > 1 {
                let _ =
                    Futex::futex_wake(addr, FutexFlag::FLAGS_MATCH_NONE, 1, FUTEX_BITSET_MATCH_ANY);
            }
            unsafe { clear_user(addr, core::mem::size_of::<i32>()).expect("clear tid failed") };
        }

        RobustListHead::exit_robust_list(pcb.clone());

        // 如果是vfork出来的进程，则需要处理completion
        if thread.vfork_done.is_some() {
            thread.vfork_done.as_ref().unwrap().complete_all();
        }
        drop(thread);
        unsafe { pcb.basic_mut().set_user_vm(None) };
        drop(pcb);
        ProcessManager::exit_notify();
        // unsafe { CurrentIrqArch::interrupt_enable() };
        __schedule(SchedMode::SM_NONE);
        error!("pid {pid:?} exited but sched again!");
        #[allow(clippy::empty_loop)]
        loop {
            spin_loop();
        }
    }

    pub unsafe fn release(pid: Pid) {
        let pcb = ProcessManager::find(pid);
        if pcb.is_some() {
            // let pcb = pcb.unwrap();
            // 判断该pcb是否在全局没有任何引用
            // TODO: 当前，pcb的Arc指针存在泄露问题，引用计数不正确，打算在接下来实现debug专用的Arc，方便调试，然后解决这个bug。
            //          因此目前暂时注释掉，使得能跑
            // if Arc::strong_count(&pcb) <= 2 {
            //     drop(pcb);
            //     ALL_PROCESS.lock().as_mut().unwrap().remove(&pid);
            // } else {
            //     // 如果不为1就panic
            //     let msg = format!("pcb '{:?}' is still referenced, strong count={}",pcb.pid(),  Arc::strong_count(&pcb));
            //     error!("{}", msg);
            //     panic!()
            // }

            ALL_PROCESS.lock_irqsave().as_mut().unwrap().remove(&pid);
        }
    }

    /// 上下文切换完成后的钩子函数
    unsafe fn switch_finish_hook() {
        // debug!("switch_finish_hook");
        let prev_pcb = PROCESS_SWITCH_RESULT
            .as_mut()
            .unwrap()
            .get_mut()
            .prev_pcb
            .take()
            .expect("prev_pcb is None");
        let next_pcb = PROCESS_SWITCH_RESULT
            .as_mut()
            .unwrap()
            .get_mut()
            .next_pcb
            .take()
            .expect("next_pcb is None");

        // 由于进程切换前使用了SpinLockGuard::leak()，所以这里需要手动释放锁
        fence(Ordering::SeqCst);

        prev_pcb.arch_info.force_unlock();
        fence(Ordering::SeqCst);

        next_pcb.arch_info.force_unlock();
        fence(Ordering::SeqCst);
    }

    /// 如果目标进程正在目标CPU上运行，那么就让这个cpu陷入内核态
    ///
    /// ## 参数
    ///
    /// - `pcb` : 进程的pcb
    #[allow(dead_code)]
    pub fn kick(pcb: &Arc<ProcessControlBlock>) {
        ProcessManager::current_pcb().preempt_disable();
        let cpu_id = pcb.sched_info().on_cpu();

        if let Some(cpu_id) = cpu_id {
            if pcb.pid() == cpu_rq(cpu_id.data() as usize).current().pid() {
                kick_cpu(cpu_id).expect("ProcessManager::kick(): Failed to kick cpu");
            }
        }

        ProcessManager::current_pcb().preempt_enable();
    }
}

/// 上下文切换的钩子函数,当这个函数return的时候,将会发生上下文切换
#[cfg(target_arch = "x86_64")]
#[inline(never)]
pub unsafe extern "sysv64" fn switch_finish_hook() {
    ProcessManager::switch_finish_hook();
}
#[cfg(target_arch = "riscv64")]
#[inline(always)]
pub unsafe fn switch_finish_hook() {
    ProcessManager::switch_finish_hook();
}

int_like!(Pid, AtomicPid, usize, AtomicUsize);

impl fmt::Display for Pid {
    fn fmt(&self, f: &mut fmt::Formatter<'_>) -> fmt::Result {
        write!(f, "{}", self.0)
    }
}

#[derive(Debug, Clone, Copy, PartialEq, Eq)]
pub enum ProcessState {
    /// The process is running on a CPU or in a run queue.
    Runnable,
    /// The process is waiting for an event to occur.
    /// 其中的bool表示该等待过程是否可以被打断。
    /// - 如果该bool为true,那么，硬件中断/信号/其他系统事件都可以打断该等待过程，使得该进程重新进入Runnable状态。
    /// - 如果该bool为false,那么，这个进程必须被显式的唤醒，才能重新进入Runnable状态。
    Blocked(bool),
    /// 进程被信号终止
    Stopped,
    /// 进程已经退出，usize表示进程的退出码
    Exited(usize),
}

#[allow(dead_code)]
impl ProcessState {
    #[inline(always)]
    pub fn is_runnable(&self) -> bool {
        return matches!(self, ProcessState::Runnable);
    }

    #[inline(always)]
    pub fn is_blocked(&self) -> bool {
        return matches!(self, ProcessState::Blocked(_));
    }

    #[inline(always)]
    pub fn is_blocked_interruptable(&self) -> bool {
        return matches!(self, ProcessState::Blocked(true));
    }

    /// Returns `true` if the process state is [`Exited`].
    #[inline(always)]
    pub fn is_exited(&self) -> bool {
        return matches!(self, ProcessState::Exited(_));
    }

    /// Returns `true` if the process state is [`Stopped`].
    ///
    /// [`Stopped`]: ProcessState::Stopped
    #[inline(always)]
    pub fn is_stopped(&self) -> bool {
        matches!(self, ProcessState::Stopped)
    }

    /// Returns exit code if the process state is [`Exited`].
    #[inline(always)]
    pub fn exit_code(&self) -> Option<usize> {
        match self {
            ProcessState::Exited(code) => Some(*code),
            _ => None,
        }
    }
}

bitflags! {
    /// pcb的标志位
    pub struct ProcessFlags: usize {
        /// 当前pcb表示一个内核线程
        const KTHREAD = 1 << 0;
        /// 当前进程需要被调度
        const NEED_SCHEDULE = 1 << 1;
        /// 进程由于vfork而与父进程存在资源共享
        const VFORK = 1 << 2;
        /// 进程不可被冻结
        const NOFREEZE = 1 << 3;
        /// 进程正在退出
        const EXITING = 1 << 4;
        /// 进程由于接收到终止信号唤醒
        const WAKEKILL = 1 << 5;
        /// 进程由于接收到信号而退出.(Killed by a signal)
        const SIGNALED = 1 << 6;
        /// 进程需要迁移到其他cpu上
        const NEED_MIGRATE = 1 << 7;
        /// 随机化的虚拟地址空间，主要用于动态链接器的加载
        const RANDOMIZE = 1 << 8;
    }
}

#[derive(Debug)]
pub struct ProcessControlBlock {
    /// 当前进程的pid
    pid: Pid,
    /// 当前进程的线程组id（这个值在同一个线程组内永远不变）
    tgid: Pid,

    basic: RwLock<ProcessBasicInfo>,
    /// 当前进程的自旋锁持有计数
    preempt_count: AtomicUsize,

    flags: LockFreeFlags<ProcessFlags>,
    worker_private: SpinLock<Option<WorkerPrivate>>,
    /// 进程的内核栈
    kernel_stack: RwLock<KernelStack>,

    /// 系统调用栈
    syscall_stack: RwLock<KernelStack>,

    /// 与调度相关的信息
    sched_info: ProcessSchedulerInfo,
    /// 与处理器架构相关的信息
    arch_info: SpinLock<ArchPCBInfo>,
    /// 与信号处理相关的信息(似乎可以是无锁的)
    sig_info: RwLock<ProcessSignalInfo>,
    /// 信号处理结构体
    sig_struct: SpinLock<SignalStruct>,
    /// 退出信号S
    exit_signal: AtomicSignal,

    /// 父进程指针
    parent_pcb: RwLock<Weak<ProcessControlBlock>>,
    /// 真实父进程指针
    real_parent_pcb: RwLock<Weak<ProcessControlBlock>>,

    /// 子进程链表
    children: RwLock<Vec<Pid>>,

    /// 等待队列
    wait_queue: WaitQueue,

    /// 线程信息
    thread: RwLock<ThreadInfo>,

    ///闹钟定时器
    alarm_timer: SpinLock<Option<AlarmTimer>>,

    /// 进程的robust lock列表
    robust_list: RwLock<Option<RobustListHead>>,

    /// 进程作为主体的凭证集
    cred: SpinLock<Cred>,
}

impl ProcessControlBlock {
    /// Generate a new pcb.
    ///
    /// ## 参数
    ///
    /// - `name` : 进程的名字
    /// - `kstack` : 进程的内核栈
    ///
    /// ## 返回值
    ///
    /// 返回一个新的pcb
    pub fn new(name: String, kstack: KernelStack) -> Arc<Self> {
        return Self::do_create_pcb(name, kstack, false);
    }

    /// 创建一个新的idle进程
    ///
    /// 请注意，这个函数只能在进程管理初始化的时候调用。
    pub fn new_idle(cpu_id: u32, kstack: KernelStack) -> Arc<Self> {
        let name = format!("idle-{}", cpu_id);
        return Self::do_create_pcb(name, kstack, true);
    }

    /// # 函数的功能
    ///
    /// 返回此函数是否是内核进程
    ///
    /// # 返回值
    ///
    /// 若进程是内核进程则返回true 否则返回false
    pub fn is_kthread(&self) -> bool {
        return matches!(self.flags(), &mut ProcessFlags::KTHREAD);
    }

    #[inline(never)]
    fn do_create_pcb(name: String, kstack: KernelStack, is_idle: bool) -> Arc<Self> {
        let (pid, ppid, cwd, cred) = if is_idle {
            let cred = INIT_CRED.clone();
            (Pid(0), Pid(0), "/".to_string(), cred)
        } else {
            let ppid = ProcessManager::current_pcb().pid();
            let mut cred = ProcessManager::current_pcb().cred();
            cred.cap_permitted = cred.cap_ambient;
            cred.cap_effective = cred.cap_ambient;
            let cwd = ProcessManager::current_pcb().basic().cwd();
            (Self::generate_pid(), ppid, cwd, cred)
        };

        let basic_info = ProcessBasicInfo::new(Pid(0), ppid, name, cwd, None);
        let preempt_count = AtomicUsize::new(0);
        let flags = unsafe { LockFreeFlags::new(ProcessFlags::empty()) };

        let sched_info = ProcessSchedulerInfo::new(None);
        let arch_info = SpinLock::new(ArchPCBInfo::new(&kstack));

        let ppcb: Weak<ProcessControlBlock> = ProcessManager::find(ppid)
            .map(|p| Arc::downgrade(&p))
            .unwrap_or_default();

        let pcb = Self {
            pid,
            tgid: pid,
            basic: basic_info,
            preempt_count,
            flags,
            kernel_stack: RwLock::new(kstack),
            syscall_stack: RwLock::new(KernelStack::new().unwrap()),
            worker_private: SpinLock::new(None),
            sched_info,
            arch_info,
            sig_info: RwLock::new(ProcessSignalInfo::default()),
            sig_struct: SpinLock::new(SignalStruct::new()),
            exit_signal: AtomicSignal::new(Signal::SIGCHLD),
            parent_pcb: RwLock::new(ppcb.clone()),
            real_parent_pcb: RwLock::new(ppcb),
            children: RwLock::new(Vec::new()),
            wait_queue: WaitQueue::default(),
            thread: RwLock::new(ThreadInfo::new()),
            alarm_timer: SpinLock::new(None),
            robust_list: RwLock::new(None),
            cred: SpinLock::new(cred),
        };

        // 初始化系统调用栈
        #[cfg(target_arch = "x86_64")]
        pcb.arch_info
            .lock()
            .init_syscall_stack(&pcb.syscall_stack.read());

        let pcb = Arc::new(pcb);

        pcb.sched_info()
            .sched_entity()
            .force_mut()
            .set_pcb(Arc::downgrade(&pcb));
        // 设置进程的arc指针到内核栈和系统调用栈的最低地址处
        unsafe {
            pcb.kernel_stack
                .write()
                .set_pcb(Arc::downgrade(&pcb))
                .unwrap();

            pcb.syscall_stack
                .write()
                .set_pcb(Arc::downgrade(&pcb))
                .unwrap()
        };

        // 将当前pcb加入父进程的子进程哈希表中
        if pcb.pid() > Pid(1) {
            if let Some(ppcb_arc) = pcb.parent_pcb.read_irqsave().upgrade() {
                let mut children = ppcb_arc.children.write_irqsave();
                children.push(pcb.pid());
            } else {
                panic!("parent pcb is None");
            }
        }

        return pcb;
    }

    /// 生成一个新的pid
    #[inline(always)]
    fn generate_pid() -> Pid {
        static NEXT_PID: AtomicPid = AtomicPid::new(Pid(1));
        return NEXT_PID.fetch_add(Pid(1), Ordering::SeqCst);
    }

    /// 返回当前进程的锁持有计数
    #[inline(always)]
    pub fn preempt_count(&self) -> usize {
        return self.preempt_count.load(Ordering::SeqCst);
    }

    /// 增加当前进程的锁持有计数
    #[inline(always)]
    pub fn preempt_disable(&self) {
        self.preempt_count.fetch_add(1, Ordering::SeqCst);
    }

    /// 减少当前进程的锁持有计数
    #[inline(always)]
    pub fn preempt_enable(&self) {
        self.preempt_count.fetch_sub(1, Ordering::SeqCst);
    }

    #[inline(always)]
    pub unsafe fn set_preempt_count(&self, count: usize) {
        self.preempt_count.store(count, Ordering::SeqCst);
    }

    #[inline(always)]
    pub fn flags(&self) -> &mut ProcessFlags {
        return self.flags.get_mut();
    }

    /// 请注意，这个值能在中断上下文中读取，但不能被中断上下文修改
    /// 否则会导致死锁
    #[inline(always)]
    pub fn basic(&self) -> RwLockReadGuard<ProcessBasicInfo> {
        return self.basic.read_irqsave();
    }

    #[inline(always)]
    pub fn set_name(&self, name: String) {
        self.basic.write().set_name(name);
    }

    #[inline(always)]
    pub fn basic_mut(&self) -> RwLockWriteGuard<ProcessBasicInfo> {
        return self.basic.write_irqsave();
    }

    /// # 获取arch info的锁，同时关闭中断
    #[inline(always)]
    pub fn arch_info_irqsave(&self) -> SpinLockGuard<ArchPCBInfo> {
        return self.arch_info.lock_irqsave();
    }

    /// # 获取arch info的锁，但是不关闭中断
    ///
    /// 由于arch info在进程切换的时候会使用到，
    /// 因此在中断上下文外，获取arch info 而不irqsave是不安全的.
    ///
    /// 只能在以下情况下使用这个函数：
    /// - 在中断上下文中（中断已经禁用），获取arch info的锁。
    /// - 刚刚创建新的pcb
    #[inline(always)]
    pub unsafe fn arch_info(&self) -> SpinLockGuard<ArchPCBInfo> {
        return self.arch_info.lock();
    }

    #[inline(always)]
    pub fn kernel_stack(&self) -> RwLockReadGuard<KernelStack> {
        return self.kernel_stack.read();
    }

    pub unsafe fn kernel_stack_force_ref(&self) -> &KernelStack {
        self.kernel_stack.force_get_ref()
    }

    #[inline(always)]
    #[allow(dead_code)]
    pub fn kernel_stack_mut(&self) -> RwLockWriteGuard<KernelStack> {
        return self.kernel_stack.write();
    }

    #[inline(always)]
    pub fn sched_info(&self) -> &ProcessSchedulerInfo {
        return &self.sched_info;
    }

    #[inline(always)]
    pub fn worker_private(&self) -> SpinLockGuard<Option<WorkerPrivate>> {
        return self.worker_private.lock();
    }

    #[inline(always)]
    pub fn pid(&self) -> Pid {
        return self.pid;
    }

    #[inline(always)]
    pub fn tgid(&self) -> Pid {
        return self.tgid;
    }

    /// 获取文件描述符表的Arc指针
    #[inline(always)]
    pub fn fd_table(&self) -> Arc<RwLock<FileDescriptorVec>> {
        return self.basic.read().fd_table().unwrap();
    }

    #[inline(always)]
    pub fn cred(&self) -> Cred {
        self.cred.lock().clone()
    }

    /// 根据文件描述符序号，获取socket对象的Arc指针
    ///
    /// ## 参数
    ///
    /// - `fd` 文件描述符序号
    ///
    /// ## 返回值
    ///
    /// Option(&mut Box<dyn Socket>) socket对象的可变引用. 如果文件描述符不是socket，那么返回None
    pub fn get_socket(&self, fd: i32) -> Option<Arc<SocketInode>> {
        let binding = ProcessManager::current_pcb().fd_table();
        let fd_table_guard = binding.read();

        let f = fd_table_guard.get_file_by_fd(fd)?;
        drop(fd_table_guard);

        if f.file_type() != FileType::Socket {
            return None;
        }
        let socket: Arc<SocketInode> = f
            .inode()
            .downcast_arc::<SocketInode>()
            .expect("Not a socket inode");
        return Some(socket);
    }

    /// 当前进程退出时,让初始进程收养所有子进程
    unsafe fn adopt_childen(&self) -> Result<(), SystemError> {
        match ProcessManager::find(Pid(1)) {
            Some(init_pcb) => {
                let childen_guard = self.children.write();
                let mut init_childen_guard = init_pcb.children.write();

                childen_guard.iter().for_each(|pid| {
                    init_childen_guard.push(*pid);
                });

                return Ok(());
            }
            _ => Err(SystemError::ECHILD),
        }
    }

    /// 生成进程的名字
    pub fn generate_name(program_path: &str, args: &Vec<CString>) -> String {
        let mut name = program_path.to_string();
        for arg in args {
            name.push(' ');
            name.push_str(arg.to_string_lossy().as_ref());
        }
        return name;
    }

    pub fn sig_info_irqsave(&self) -> RwLockReadGuard<ProcessSignalInfo> {
        self.sig_info.read_irqsave()
    }

    pub fn try_siginfo_irqsave(&self, times: u8) -> Option<RwLockReadGuard<ProcessSignalInfo>> {
        for _ in 0..times {
            if let Some(r) = self.sig_info.try_read_irqsave() {
                return Some(r);
            }
        }

        return None;
    }

    pub fn sig_info_mut(&self) -> RwLockWriteGuard<ProcessSignalInfo> {
        self.sig_info.write_irqsave()
    }

    pub fn try_siginfo_mut(&self, times: u8) -> Option<RwLockWriteGuard<ProcessSignalInfo>> {
        for _ in 0..times {
            if let Some(r) = self.sig_info.try_write_irqsave() {
                return Some(r);
            }
        }

        return None;
    }

    /// 判断当前进程是否有未处理的信号
    pub fn has_pending_signal(&self) -> bool {
        let sig_info = self.sig_info_irqsave();
        let has_pending = sig_info.sig_pending().has_pending();
        drop(sig_info);
        return has_pending;
    }

    pub fn sig_struct(&self) -> SpinLockGuard<SignalStruct> {
        self.sig_struct.lock_irqsave()
    }

    pub fn try_sig_struct_irqsave(&self, times: u8) -> Option<SpinLockGuard<SignalStruct>> {
        for _ in 0..times {
            if let Ok(r) = self.sig_struct.try_lock_irqsave() {
                return Some(r);
            }
        }

        return None;
    }

    pub fn sig_struct_irqsave(&self) -> SpinLockGuard<SignalStruct> {
        self.sig_struct.lock_irqsave()
    }

    #[inline(always)]
    pub fn get_robust_list(&self) -> RwLockReadGuard<Option<RobustListHead>> {
        return self.robust_list.read_irqsave();
    }

    #[inline(always)]
    pub fn set_robust_list(&self, new_robust_list: Option<RobustListHead>) {
        *self.robust_list.write_irqsave() = new_robust_list;
    }

    pub fn alarm_timer_irqsave(&self) -> SpinLockGuard<Option<AlarmTimer>> {
        return self.alarm_timer.lock_irqsave();
    }
}

impl Drop for ProcessControlBlock {
    fn drop(&mut self) {
        let irq_guard = unsafe { CurrentIrqArch::save_and_disable_irq() };
        // 在ProcFS中,解除进程的注册
        procfs_unregister_pid(self.pid())
            .unwrap_or_else(|e| panic!("procfs_unregister_pid failed: error: {e:?}"));

        if let Some(ppcb) = self.parent_pcb.read_irqsave().upgrade() {
            ppcb.children
                .write_irqsave()
                .retain(|pid| *pid != self.pid());
        }

        drop(irq_guard);
    }
}

/// 线程信息
#[derive(Debug)]
pub struct ThreadInfo {
    // 来自用户空间记录用户线程id的地址，在该线程结束时将该地址置0以通知父进程
    clear_child_tid: Option<VirtAddr>,
    set_child_tid: Option<VirtAddr>,

    vfork_done: Option<Arc<Completion>>,
    /// 线程组的组长
    group_leader: Weak<ProcessControlBlock>,
}

impl ThreadInfo {
    pub fn new() -> Self {
        Self {
            clear_child_tid: None,
            set_child_tid: None,
            vfork_done: None,
            group_leader: Weak::default(),
        }
    }

    pub fn group_leader(&self) -> Option<Arc<ProcessControlBlock>> {
        return self.group_leader.upgrade();
    }
}

/// 进程的基本信息
///
/// 这个结构体保存进程的基本信息，主要是那些不会随着进程的运行而经常改变的信息。
#[derive(Debug)]
pub struct ProcessBasicInfo {
    /// 当前进程的进程组id
    pgid: Pid,
    /// 当前进程的父进程的pid
    ppid: Pid,
    /// 进程的名字
    name: String,

    /// 当前进程的工作目录
    cwd: String,

    /// 用户地址空间
    user_vm: Option<Arc<AddressSpace>>,

    /// 文件描述符表
    fd_table: Option<Arc<RwLock<FileDescriptorVec>>>,
}

impl ProcessBasicInfo {
    #[inline(never)]
    pub fn new(
        pgid: Pid,
        ppid: Pid,
        name: String,
        cwd: String,
        user_vm: Option<Arc<AddressSpace>>,
    ) -> RwLock<Self> {
        let fd_table = Arc::new(RwLock::new(FileDescriptorVec::new()));
        return RwLock::new(Self {
            pgid,
            ppid,
            name,
            cwd,
            user_vm,
            fd_table: Some(fd_table),
        });
    }

    pub fn pgid(&self) -> Pid {
        return self.pgid;
    }

    pub fn ppid(&self) -> Pid {
        return self.ppid;
    }

    pub fn name(&self) -> &str {
        return &self.name;
    }

    pub fn set_name(&mut self, name: String) {
        self.name = name;
    }

    pub fn cwd(&self) -> String {
        return self.cwd.clone();
    }
    pub fn set_cwd(&mut self, path: String) {
        return self.cwd = path;
    }

    pub fn user_vm(&self) -> Option<Arc<AddressSpace>> {
        return self.user_vm.clone();
    }

    pub unsafe fn set_user_vm(&mut self, user_vm: Option<Arc<AddressSpace>>) {
        self.user_vm = user_vm;
    }

    pub fn fd_table(&self) -> Option<Arc<RwLock<FileDescriptorVec>>> {
        return self.fd_table.clone();
    }

    pub fn set_fd_table(&mut self, fd_table: Option<Arc<RwLock<FileDescriptorVec>>>) {
        self.fd_table = fd_table;
    }
}

#[derive(Debug)]
pub struct ProcessSchedulerInfo {
    /// 当前进程所在的cpu
    on_cpu: AtomicProcessorId,
    /// 如果当前进程等待被迁移到另一个cpu核心上（也就是flags中的PF_NEED_MIGRATE被置位），
    /// 该字段存储要被迁移到的目标处理器核心号
    // migrate_to: AtomicProcessorId,
    inner_locked: RwLock<InnerSchedInfo>,
    /// 进程的调度优先级
    // priority: SchedPriority,
    /// 当前进程的虚拟运行时间
    // virtual_runtime: AtomicIsize,
    /// 由实时调度器管理的时间片
    // rt_time_slice: AtomicIsize,
    pub sched_stat: RwLock<SchedInfo>,
    /// 调度策略
    pub sched_policy: RwLock<crate::sched::SchedPolicy>,
    /// cfs调度实体
    pub sched_entity: Arc<FairSchedEntity>,
    pub on_rq: SpinLock<OnRq>,

    pub prio_data: RwLock<PrioData>,
}

#[derive(Debug, Default)]
#[allow(dead_code)]
pub struct SchedInfo {
    /// 记录任务在特定 CPU 上运行的次数
    pub pcount: usize,
    /// 记录任务等待在运行队列上的时间
    pub run_delay: usize,
    /// 记录任务上次在 CPU 上运行的时间戳
    pub last_arrival: u64,
    /// 记录任务上次被加入到运行队列中的时间戳
    pub last_queued: u64,
}

#[derive(Debug)]
#[allow(dead_code)]
pub struct PrioData {
    pub prio: i32,
    pub static_prio: i32,
    pub normal_prio: i32,
}

impl Default for PrioData {
    fn default() -> Self {
        Self {
            prio: MAX_PRIO - 20,
            static_prio: MAX_PRIO - 20,
            normal_prio: MAX_PRIO - 20,
        }
    }
}

#[derive(Debug)]
pub struct InnerSchedInfo {
    /// 当前进程的状态
    state: ProcessState,
    /// 进程的调度策略
    sleep: bool,
}

impl InnerSchedInfo {
    pub fn state(&self) -> ProcessState {
        return self.state;
    }

    pub fn set_state(&mut self, state: ProcessState) {
        self.state = state;
    }

    pub fn set_sleep(&mut self) {
        self.sleep = true;
    }

    pub fn set_wakeup(&mut self) {
        self.sleep = false;
    }

    pub fn is_mark_sleep(&self) -> bool {
        self.sleep
    }
}

impl ProcessSchedulerInfo {
    #[inline(never)]
    pub fn new(on_cpu: Option<ProcessorId>) -> Self {
        let cpu_id = on_cpu.unwrap_or(ProcessorId::INVALID);
        return Self {
            on_cpu: AtomicProcessorId::new(cpu_id),
            // migrate_to: AtomicProcessorId::new(ProcessorId::INVALID),
            inner_locked: RwLock::new(InnerSchedInfo {
                state: ProcessState::Blocked(false),
                sleep: false,
            }),
            // virtual_runtime: AtomicIsize::new(0),
            // rt_time_slice: AtomicIsize::new(0),
            // priority: SchedPriority::new(100).unwrap(),
            sched_stat: RwLock::new(SchedInfo::default()),
            sched_policy: RwLock::new(crate::sched::SchedPolicy::CFS),
            sched_entity: FairSchedEntity::new(),
            on_rq: SpinLock::new(OnRq::None),
            prio_data: RwLock::new(PrioData::default()),
        };
    }

    pub fn sched_entity(&self) -> Arc<FairSchedEntity> {
        return self.sched_entity.clone();
    }

    pub fn on_cpu(&self) -> Option<ProcessorId> {
        let on_cpu = self.on_cpu.load(Ordering::SeqCst);
        if on_cpu == ProcessorId::INVALID {
            return None;
        } else {
            return Some(on_cpu);
        }
    }

    pub fn set_on_cpu(&self, on_cpu: Option<ProcessorId>) {
        if let Some(cpu_id) = on_cpu {
            self.on_cpu.store(cpu_id, Ordering::SeqCst);
        } else {
            self.on_cpu.store(ProcessorId::INVALID, Ordering::SeqCst);
        }
    }

    // pub fn migrate_to(&self) -> Option<ProcessorId> {
    //     let migrate_to = self.migrate_to.load(Ordering::SeqCst);
    //     if migrate_to == ProcessorId::INVALID {
    //         return None;
    //     } else {
    //         return Some(migrate_to);
    //     }
    // }

    // pub fn set_migrate_to(&self, migrate_to: Option<ProcessorId>) {
    //     if let Some(data) = migrate_to {
    //         self.migrate_to.store(data, Ordering::SeqCst);
    //     } else {
    //         self.migrate_to
    //             .store(ProcessorId::INVALID, Ordering::SeqCst)
    //     }
    // }

    pub fn inner_lock_write_irqsave(&self) -> RwLockWriteGuard<InnerSchedInfo> {
        return self.inner_locked.write_irqsave();
    }

    pub fn inner_lock_read_irqsave(&self) -> RwLockReadGuard<InnerSchedInfo> {
        return self.inner_locked.read_irqsave();
    }

    // pub fn inner_lock_try_read_irqsave(
    //     &self,
    //     times: u8,
    // ) -> Option<RwLockReadGuard<InnerSchedInfo>> {
    //     for _ in 0..times {
    //         if let Some(r) = self.inner_locked.try_read_irqsave() {
    //             return Some(r);
    //         }
    //     }

    //     return None;
    // }

    // pub fn inner_lock_try_upgradable_read_irqsave(
    //     &self,
    //     times: u8,
    // ) -> Option<RwLockUpgradableGuard<InnerSchedInfo>> {
    //     for _ in 0..times {
    //         if let Some(r) = self.inner_locked.try_upgradeable_read_irqsave() {
    //             return Some(r);
    //         }
    //     }

    //     return None;
    // }

    // pub fn virtual_runtime(&self) -> isize {
    //     return self.virtual_runtime.load(Ordering::SeqCst);
    // }

    // pub fn set_virtual_runtime(&self, virtual_runtime: isize) {
    //     self.virtual_runtime
    //         .store(virtual_runtime, Ordering::SeqCst);
    // }
    // pub fn increase_virtual_runtime(&self, delta: isize) {
    //     self.virtual_runtime.fetch_add(delta, Ordering::SeqCst);
    // }

    // pub fn rt_time_slice(&self) -> isize {
    //     return self.rt_time_slice.load(Ordering::SeqCst);
    // }

    // pub fn set_rt_time_slice(&self, rt_time_slice: isize) {
    //     self.rt_time_slice.store(rt_time_slice, Ordering::SeqCst);
    // }

    // pub fn increase_rt_time_slice(&self, delta: isize) {
    //     self.rt_time_slice.fetch_add(delta, Ordering::SeqCst);
    // }

    pub fn policy(&self) -> crate::sched::SchedPolicy {
        return *self.sched_policy.read_irqsave();
    }
}

#[derive(Debug, Clone)]
pub struct KernelStack {
    stack: Option<AlignedBox<[u8; KernelStack::SIZE], { KernelStack::ALIGN }>>,
    /// 标记该内核栈是否可以被释放
    can_be_freed: bool,
}

impl KernelStack {
    pub const SIZE: usize = 0x4000;
    pub const ALIGN: usize = 0x4000;

    pub fn new() -> Result<Self, SystemError> {
        return Ok(Self {
            stack: Some(
                AlignedBox::<[u8; KernelStack::SIZE], { KernelStack::ALIGN }>::new_zeroed()?,
            ),
            can_be_freed: true,
        });
    }

    /// 根据已有的空间，构造一个内核栈结构体
    ///
    /// 仅仅用于BSP启动时，为idle进程构造内核栈。其他时候使用这个函数，很可能造成错误！
    pub unsafe fn from_existed(base: VirtAddr) -> Result<Self, SystemError> {
        if base.is_null() || !base.check_aligned(Self::ALIGN) {
            return Err(SystemError::EFAULT);
        }

        return Ok(Self {
            stack: Some(
                AlignedBox::<[u8; KernelStack::SIZE], { KernelStack::ALIGN }>::new_unchecked(
                    base.data() as *mut [u8; KernelStack::SIZE],
                ),
            ),
            can_be_freed: false,
        });
    }

    /// 返回内核栈的起始虚拟地址(低地址)
    pub fn start_address(&self) -> VirtAddr {
        return VirtAddr::new(self.stack.as_ref().unwrap().as_ptr() as usize);
    }

    /// 返回内核栈的结束虚拟地址(高地址)(不包含该地址)
    pub fn stack_max_address(&self) -> VirtAddr {
        return VirtAddr::new(self.stack.as_ref().unwrap().as_ptr() as usize + Self::SIZE);
    }

    pub unsafe fn set_pcb(&mut self, pcb: Weak<ProcessControlBlock>) -> Result<(), SystemError> {
        // 将一个Weak<ProcessControlBlock>放到内核栈的最低地址处
        let p: *const ProcessControlBlock = Weak::into_raw(pcb);
        let stack_bottom_ptr = self.start_address().data() as *mut *const ProcessControlBlock;

        // 如果内核栈的最低地址处已经有了一个pcb，那么，这里就不再设置,直接返回错误
        if unlikely(unsafe { !(*stack_bottom_ptr).is_null() }) {
            error!("kernel stack bottom is not null: {:p}", *stack_bottom_ptr);
            return Err(SystemError::EPERM);
        }
        // 将pcb的地址放到内核栈的最低地址处
        unsafe {
            *stack_bottom_ptr = p;
        }

        return Ok(());
    }

    /// 清除内核栈的pcb指针
    ///
    /// ## 参数
    ///
    /// - `force` : 如果为true,那么，即使该内核栈的pcb指针不为null，也会被强制清除而不处理Weak指针问题
    pub unsafe fn clear_pcb(&mut self, force: bool) {
        let stack_bottom_ptr = self.start_address().data() as *mut *const ProcessControlBlock;
        if unlikely(unsafe { (*stack_bottom_ptr).is_null() }) {
            return;
        }

        if !force {
            let pcb_ptr: Weak<ProcessControlBlock> = Weak::from_raw(*stack_bottom_ptr);
            drop(pcb_ptr);
        }

        *stack_bottom_ptr = core::ptr::null();
    }

    /// 返回指向当前内核栈pcb的Arc指针
    #[allow(dead_code)]
    pub unsafe fn pcb(&self) -> Option<Arc<ProcessControlBlock>> {
        // 从内核栈的最低地址处取出pcb的地址
        let p = self.stack.as_ref().unwrap().as_ptr() as *const *const ProcessControlBlock;
        if unlikely(unsafe { (*p).is_null() }) {
            return None;
        }

        // 为了防止内核栈的pcb指针被释放，这里需要将其包装一下，使得Arc的drop不会被调用
        let weak_wrapper: ManuallyDrop<Weak<ProcessControlBlock>> =
            ManuallyDrop::new(Weak::from_raw(*p));

        let new_arc: Arc<ProcessControlBlock> = weak_wrapper.upgrade()?;
        return Some(new_arc);
    }
}

impl Drop for KernelStack {
    fn drop(&mut self) {
        if self.stack.is_some() {
            let ptr = self.stack.as_ref().unwrap().as_ptr() as *const *const ProcessControlBlock;
            if unsafe { !(*ptr).is_null() } {
                let pcb_ptr: Weak<ProcessControlBlock> = unsafe { Weak::from_raw(*ptr) };
                drop(pcb_ptr);
            }
        }
        // 如果该内核栈不可以被释放，那么，这里就forget，不调用AlignedBox的drop函数
        if !self.can_be_freed {
            let bx = self.stack.take();
            core::mem::forget(bx);
        }
    }
}

pub fn process_init() {
    ProcessManager::init();
}

#[derive(Debug)]
pub struct ProcessSignalInfo {
    // 当前进程
    sig_block: SigSet,
    // sig_pending 中存储当前线程要处理的信号
    sig_pending: SigPending,
    // sig_shared_pending 中存储当前线程所属进程要处理的信号
    sig_shared_pending: SigPending,
    // 当前进程对应的tty
    tty: Option<Arc<TtyCore>>,
}

impl ProcessSignalInfo {
    pub fn sig_block(&self) -> &SigSet {
        &self.sig_block
    }

    pub fn sig_pending(&self) -> &SigPending {
        &self.sig_pending
    }

    pub fn sig_pending_mut(&mut self) -> &mut SigPending {
        &mut self.sig_pending
    }

    pub fn sig_block_mut(&mut self) -> &mut SigSet {
        &mut self.sig_block
    }

    pub fn sig_shared_pending_mut(&mut self) -> &mut SigPending {
        &mut self.sig_shared_pending
    }

    pub fn sig_shared_pending(&self) -> &SigPending {
        &self.sig_shared_pending
    }

    pub fn tty(&self) -> Option<Arc<TtyCore>> {
        self.tty.clone()
    }

    pub fn set_tty(&mut self, tty: Arc<TtyCore>) {
        self.tty = Some(tty);
    }

    /// 从 pcb 的 siginfo中取出下一个要处理的信号，先处理线程信号，再处理进程信号
    ///
    /// ## 参数
    ///
    /// - `sig_mask` 被忽略掉的信号
    ///
    pub fn dequeue_signal(&mut self, sig_mask: &SigSet) -> (Signal, Option<SigInfo>) {
        let res = self.sig_pending.dequeue_signal(sig_mask);
        if res.0 != Signal::INVALID {
            return res;
        } else {
            return self.sig_shared_pending.dequeue_signal(sig_mask);
        }
    }
}

impl Default for ProcessSignalInfo {
    fn default() -> Self {
        Self {
            sig_block: SigSet::empty(),
            sig_pending: SigPending::default(),
            sig_shared_pending: SigPending::default(),
            tty: None,
        }
    }
}<|MERGE_RESOLUTION|>--- conflicted
+++ resolved
@@ -50,11 +50,7 @@
         ucontext::AddressSpace,
         VirtAddr,
     },
-<<<<<<< HEAD
-    net::socket::SocketInode,
-=======
     // net::socket::SocketInode,
->>>>>>> 050bb1e5
     sched::completion::Completion,
     sched::{
         cpu_rq, fair::FairSchedEntity, prio::MAX_PRIO, DequeueFlag, EnqueueFlag, OnRq, SchedMode,
@@ -66,10 +62,7 @@
         kick_cpu,
     },
     syscall::{user_access::clear_user, Syscall},
-<<<<<<< HEAD
-=======
     net::socket::Inode as SocketInode,
->>>>>>> 050bb1e5
 };
 use timer::AlarmTimer;
 
