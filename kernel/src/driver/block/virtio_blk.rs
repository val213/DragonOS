--- conflicted
+++ resolved
@@ -414,13 +414,10 @@
     fn set_dev_parent(&self, parent: Option<Weak<dyn Device>>) {
         self.inner().device_common.parent = parent;
     }
-<<<<<<< HEAD
 
     fn attribute_groups(&self) -> Option<&'static [&'static dyn AttributeGroup]> {
         None
     }
-=======
->>>>>>> 17aa2989
 }
 
 impl KObject for VirtIOBlkDevice {
@@ -484,13 +481,7 @@
 #[unified_init(INITCALL_POSTCORE)]
 fn virtio_blk_driver_init() -> Result<(), SystemError> {
     let driver = VirtIOBlkDriver::new();
-<<<<<<< HEAD
-    virtio_driver_manager()
-        .register(driver.clone() as Arc<dyn VirtIODriver>)
-        .map_err(|_| SystemError::EINVAL)?;
-=======
     virtio_driver_manager().register(driver.clone() as Arc<dyn VirtIODriver>)?;
->>>>>>> 17aa2989
     unsafe {
         VIRTIO_BLK_DRIVER = Some(driver);
     }
