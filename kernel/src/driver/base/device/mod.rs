use alloc::{
    collections::BTreeMap,
    string::{String, ToString},
    sync::{Arc, Weak},
};
use intertrait::cast::CastArc;
use log::{error, warn};

use crate::{
    driver::{
        acpi::glue::acpi_device_notify,
        base::map::{LockedDevsMap, LockedKObjMap},
    },
    exception::irqdata::IrqHandlerData,
    filesystem::{
        kernfs::KernFSInode,
        sysfs::{
            file::sysfs_emit_str, sysfs_instance, Attribute, AttributeGroup, SysFSOps,
            SysFSOpsSupport,
        },
        vfs::syscall::ModeType,
    },
    libs::{
        rwlock::{RwLock, RwLockReadGuard, RwLockWriteGuard},
        spinlock::{SpinLock, SpinLockGuard},
    },
};

use core::intrinsics::unlikely;
use core::{any::Any, fmt::Debug};
use system_error::SystemError;

use self::{
    bus::{bus_add_device, bus_probe_device, Bus},
    device_number::{DeviceNumber, Major},
    driver::Driver,
};

use super::{
    class::{Class, ClassKObjbectType},
    kobject::{
        KObjType, KObject, KObjectCommonData, KObjectManager, KObjectState, LockedKObjectState,
    },
    kset::KSet,
    swnode::software_node_notify, uevent::UeventAttr,
};

pub mod bus;
pub mod dd;
pub mod device_number;
pub mod driver;
pub mod init;

static mut DEVICE_MANAGER: Option<DeviceManager> = None;

#[inline(always)]
pub fn device_manager() -> &'static DeviceManager {
    unsafe { DEVICE_MANAGER.as_ref().unwrap() }
}

lazy_static! {
    // 全局字符设备号管理实例
    pub static ref CHARDEVS: Arc<LockedDevsMap> = Arc::new(LockedDevsMap::default());

    // 全局块设备管理实例
    pub static ref BLOCKDEVS: Arc<LockedDevsMap> = Arc::new(LockedDevsMap::default());

    // 全局设备管理实例
    pub static ref DEVMAP: Arc<LockedKObjMap> = Arc::new(LockedKObjMap::default());

}

/// `/sys/devices` 的 kset 实例
static mut DEVICES_KSET_INSTANCE: Option<Arc<KSet>> = None;
/// `/sys/dev` 的 kset 实例
static mut DEV_KSET_INSTANCE: Option<Arc<KSet>> = None;
/// `/sys/dev/block` 的 kset 实例
static mut DEV_BLOCK_KSET_INSTANCE: Option<Arc<KSet>> = None;
/// `/sys/dev/char` 的 kset 实例
static mut DEV_CHAR_KSET_INSTANCE: Option<Arc<KSet>> = None;

/// `/sys/devices/virtual` 的 kset 实例
static mut DEVICES_VIRTUAL_KSET_INSTANCE: Option<Arc<KSet>> = None;

/// 获取`/sys/devices`的kset实例
#[inline(always)]
pub fn sys_devices_kset() -> Arc<KSet> {
    unsafe { DEVICES_KSET_INSTANCE.as_ref().unwrap().clone() }
}

/// 获取`/sys/dev`的kset实例
#[inline(always)]
pub(super) fn sys_dev_kset() -> Arc<KSet> {
    unsafe { DEV_KSET_INSTANCE.as_ref().unwrap().clone() }
}

/// 获取`/sys/dev/block`的kset实例
#[inline(always)]
#[allow(dead_code)]
pub fn sys_dev_block_kset() -> Arc<KSet> {
    unsafe { DEV_BLOCK_KSET_INSTANCE.as_ref().unwrap().clone() }
}

/// 获取`/sys/dev/char`的kset实例
#[inline(always)]
pub fn sys_dev_char_kset() -> Arc<KSet> {
    unsafe { DEV_CHAR_KSET_INSTANCE.as_ref().unwrap().clone() }
}

unsafe fn set_sys_dev_block_kset(kset: Arc<KSet>) {
    DEV_BLOCK_KSET_INSTANCE = Some(kset);
}

unsafe fn set_sys_dev_char_kset(kset: Arc<KSet>) {
    DEV_CHAR_KSET_INSTANCE = Some(kset);
}

/// 获取`/sys/devices/virtual`的kset实例
pub fn sys_devices_virtual_kset() -> Arc<KSet> {
    unsafe { DEVICES_VIRTUAL_KSET_INSTANCE.as_ref().unwrap().clone() }
}

unsafe fn set_sys_devices_virtual_kset(kset: Arc<KSet>) {
    DEVICES_VIRTUAL_KSET_INSTANCE = Some(kset);
}

/// 设备应该实现的操作
///
/// ## 注意
///
/// 由于设备驱动模型需要从Arc<dyn KObject>转换为Arc<dyn Device>，
/// 因此，所有的实现了Device trait的结构体，都应该在结构体上方标注`#[cast_to([sync] Device)]`，
///
/// 否则在释放设备资源的时候，会由于无法转换为Arc<dyn Device>而导致资源泄露，并且release回调函数也不会被调用。
pub trait Device: KObject {
    // TODO: 待实现 open, close

    /// @brief: 获取设备类型
    /// @parameter: None
    /// @return: 实现该trait的设备所属类型
    fn dev_type(&self) -> DeviceType;

    /// @brief: 获取设备标识
    /// @parameter: None
    /// @return: 该设备唯一标识
    fn id_table(&self) -> IdTable;

    /// 设备释放时的回调函数
    fn release(&self) {
        let name = self.name();
        warn!(
            "device {} does not have a release() function, it is broken and must be fixed.",
            name
        );
    }

    /// 获取当前设备所属的总线
    fn bus(&self) -> Option<Weak<dyn Bus>> {
        return None;
    }

    /// 设置当前设备所属的总线
    ///
    /// （一定要传入Arc，因为bus的subsysprivate里面存储的是Device的Arc指针）
    ///
    /// 注意，如果实现了当前方法，那么必须实现`bus()`方法
    fn set_bus(&self, bus: Option<Weak<dyn Bus>>);

    /// 获取当前设备所属的类
    fn class(&self) -> Option<Arc<dyn Class>> {
        return None;
    }

    /// 设置当前设备所属的类
    ///
    /// 注意，如果实现了当前方法，那么必须实现`class()`方法
    fn set_class(&self, class: Option<Weak<dyn Class>>);

    /// 返回已经与当前设备匹配好的驱动程序
    fn driver(&self) -> Option<Arc<dyn Driver>>;

    fn set_driver(&self, driver: Option<Weak<dyn Driver>>);

    /// 当前设备是否已经挂掉了
    fn is_dead(&self) -> bool;

    /// 当前设备是否处于可以被匹配的状态
    ///
    /// The device has matched with a driver at least once or it is in
    /// a bus (like AMBA) which can't check for matching drivers until
    /// other devices probe successfully.
    fn can_match(&self) -> bool;

    fn set_can_match(&self, can_match: bool);

    /// The hardware state of this device has been synced to match
    /// the software state of this device by calling the driver/bus
    /// sync_state() callback.
    fn state_synced(&self) -> bool;

    fn attribute_groups(&self) -> Option<&'static [&'static dyn AttributeGroup]> {
        None
    }

    fn dev_parent(&self) -> Option<Weak<dyn Device>>;

    fn set_dev_parent(&self, parent: Option<Weak<dyn Device>>);
}

impl dyn Device {
    #[inline(always)]
    pub fn is_registered(&self) -> bool {
        self.kobj_state().contains(KObjectState::IN_SYSFS)
    }
}

/// 实现了Device trait的设备需要拥有的数据
#[derive(Debug)]
pub struct DeviceCommonData {
    pub bus: Option<Weak<dyn Bus>>,
    pub class: Option<Weak<dyn Class>>,
    pub driver: Option<Weak<dyn Driver>>,
    pub dead: bool,
    pub can_match: bool,
    pub parent: Option<Weak<dyn Device>>,
}

impl Default for DeviceCommonData {
    fn default() -> Self {
        Self {
            bus: None,
            class: None,
            driver: None,
            dead: false,
            can_match: true,
            parent: None,
        }
    }
}

impl DeviceCommonData {
    /// 获取bus字段
    ///
    /// 当weak指针的strong count为0的时候，清除弱引用
    pub fn get_bus_weak_or_clear(&mut self) -> Option<Weak<dyn Bus>> {
        driver_base_macros::get_weak_or_clear!(self.bus)
    }

    /// 获取class字段
    ///
    /// 当weak指针的strong count为0的时候，清除弱引用
    pub fn get_class_weak_or_clear(&mut self) -> Option<Weak<dyn Class>> {
        driver_base_macros::get_weak_or_clear!(self.class)
    }

    /// 获取driver字段
    ///
    /// 当weak指针的strong count为0的时候，清除弱引用
    pub fn get_driver_weak_or_clear(&mut self) -> Option<Weak<dyn Driver>> {
        driver_base_macros::get_weak_or_clear!(self.driver)
    }

    /// 获取parent字段
    ///
    /// 当weak指针的strong count为0的时候，清除弱引用
    pub fn get_parent_weak_or_clear(&mut self) -> Option<Weak<dyn Device>> {
        driver_base_macros::get_weak_or_clear!(self.parent)
    }
}

// 暂定是不可修改的，在初始化的时候就要确定。以后可能会包括例如硬件中断包含的信息
#[allow(dead_code)]
#[derive(Debug, Clone)]
pub struct DevicePrivateData {
    id_table: IdTable,
    state: DeviceState,
}

#[allow(dead_code)]
impl DevicePrivateData {
    pub fn new(id_table: IdTable, state: DeviceState) -> Self {
        Self { id_table, state }
    }

    pub fn id_table(&self) -> &IdTable {
        &self.id_table
    }

    pub fn state(&self) -> DeviceState {
        self.state
    }

    pub fn set_state(&mut self, state: DeviceState) {
        self.state = state;
    }
}

/// @brief: 设备类型
#[allow(dead_code)]
#[derive(Debug, Eq, PartialEq)]
pub enum DeviceType {
    Bus,
    Net,
    Gpu,
    Input,
    Block,
    Rtc,
    Serial,
    Intc,
    PlatformDev,
    Char,
    Pci,
}

/// @brief: 设备标识符类型
#[derive(Debug, Clone, Hash, PartialOrd, PartialEq, Ord, Eq)]
pub struct IdTable {
    basename: String,
    id: Option<DeviceNumber>,
}

/// @brief: 设备标识符操作方法集
impl IdTable {
    /// @brief: 创建一个新的设备标识符
    /// @parameter name: 设备名
    /// @parameter id: 设备id
    /// @return: 设备标识符
    pub fn new(basename: String, id: Option<DeviceNumber>) -> IdTable {
        return IdTable { basename, id };
    }

    /// @brief: 将设备标识符转换成name
    /// @parameter None
    /// @return: 设备名
    pub fn name(&self) -> String {
        if self.id.is_none() {
            return self.basename.clone();
        } else {
            let id = self.id.unwrap();
            return format!("{}:{}", id.major().data(), id.minor());
        }
    }

    pub fn device_number(&self) -> DeviceNumber {
        return self.id.unwrap_or_default();
    }
}

impl Default for IdTable {
    fn default() -> Self {
        IdTable::new("unknown".to_string(), None)
    }
}

// 以现在的模型，设备在加载到系统中就是已经初始化的状态了，因此可以考虑把这个删掉
/// @brief: 设备当前状态
#[derive(Debug, Clone, Copy, Eq, PartialEq)]
pub enum DeviceState {
    NotInitialized = 0,
    Initialized = 1,
    UnDefined = 2,
}

/// @brief: 设备错误类型
#[allow(dead_code)]
#[derive(Debug, Copy, Clone)]
pub enum DeviceError {
    DriverExists,         // 设备已存在
    DeviceExists,         // 驱动已存在
    InitializeFailed,     // 初始化错误
    NotInitialized,       // 未初始化的设备
    NoDeviceForDriver,    // 没有合适的设备匹配驱动
    NoDriverForDevice,    // 没有合适的驱动匹配设备
    RegisterError,        // 注册失败
    UnsupportedOperation, // 不支持的操作
}

impl From<DeviceError> for SystemError {
    fn from(value: DeviceError) -> Self {
        match value {
            DeviceError::DriverExists => SystemError::EEXIST,
            DeviceError::DeviceExists => SystemError::EEXIST,
            DeviceError::InitializeFailed => SystemError::EIO,
            DeviceError::NotInitialized => SystemError::ENODEV,
            DeviceError::NoDeviceForDriver => SystemError::ENODEV,
            DeviceError::NoDriverForDevice => SystemError::ENODEV,
            DeviceError::RegisterError => SystemError::EIO,
            DeviceError::UnsupportedOperation => SystemError::EIO,
        }
    }
}

/// @brief: 将u32类型转换为设备状态类型
impl From<u32> for DeviceState {
    fn from(state: u32) -> Self {
        match state {
            0 => DeviceState::NotInitialized,
            1 => DeviceState::Initialized,
            _ => todo!(),
        }
    }
}

/// @brief: 将设备状态转换为u32类型
impl From<DeviceState> for u32 {
    fn from(state: DeviceState) -> Self {
        match state {
            DeviceState::NotInitialized => 0,
            DeviceState::Initialized => 1,
            DeviceState::UnDefined => 2,
        }
    }
}

#[derive(Debug)]
pub struct DeviceKObjType;

impl KObjType for DeviceKObjType {
    // https://code.dragonos.org.cn/xref/linux-6.1.9/drivers/base/core.c#2307
    fn release(&self, kobj: Arc<dyn KObject>) {
        let dev = kobj.cast::<dyn Device>().unwrap();
        /*
         * Some platform devices are driven without driver attached
         * and managed resources may have been acquired.  Make sure
         * all resources are released.
         *
         * Drivers still can add resources into device after device
         * is deleted but alive, so release devres here to avoid
         * possible memory leak.
         */

        // todo: 在引入devres之后再实现
        // devres_release_all(kobj);
        dev.release();
    }

    fn attribute_groups(&self) -> Option<&'static [&'static dyn AttributeGroup]> {
        None
    }

    fn sysfs_ops(&self) -> Option<&dyn SysFSOps> {
        Some(&DeviceSysFSOps)
    }
}

#[derive(Debug)]
pub(super) struct DeviceSysFSOps;

impl SysFSOps for DeviceSysFSOps {
    fn store(
        &self,
        kobj: Arc<dyn KObject>,
        attr: &dyn Attribute,
        buf: &[u8],
    ) -> Result<usize, SystemError> {
        return attr.store(kobj, buf);
    }

    fn show(
        &self,
        kobj: Arc<dyn KObject>,
        attr: &dyn Attribute,
        buf: &mut [u8],
    ) -> Result<usize, SystemError> {
        return attr.show(kobj, buf);
    }
}

/// @brief Device管理器
#[derive(Debug)]
pub struct DeviceManager;

impl DeviceManager {
    /// @brief: 创建一个新的设备管理器
    /// @parameter: None
    /// @return: DeviceManager实体
    #[inline]
    const fn new() -> DeviceManager {
        return Self;
    }

    pub fn register(&self, device: Arc<dyn Device>) -> Result<(), SystemError> {
        self.device_default_initialize(&device);
        return self.add_device(device);
    }

    /// @brief: 添加设备
    /// @parameter id_table: 总线标识符，用于唯一标识该总线
    /// @parameter dev: 设备实例
    /// @return: None
    ///
    /// https://code.dragonos.org.cn/xref/linux-6.1.9/drivers/base/core.c#3398
    ///
    /// todo: 完善错误处理逻辑：如果添加失败，需要将之前添加的内容全部回滚
    #[inline(never)]
    #[allow(dead_code)]
    pub fn add_device(&self, device: Arc<dyn Device>) -> Result<(), SystemError> {
        // 在这里处理与parent相关的逻辑
        let deivce_parent = device.dev_parent().and_then(|x| x.upgrade());
        if let Some(ref dev) = deivce_parent {
            log::info!(
                "deivce: {:?}  dev parent: {:?}",
                device.name().to_string(),
                dev.name()
            );
        }
        let kobject_parent = self.get_device_parent(&device, deivce_parent)?;
        if let Some(ref kobj) = kobject_parent {
            log::info!("kobject parent: {:?}", kobj.name());
        }
        if let Some(kobject_parent) = kobject_parent {
            // debug!(
            //     "device '{}' parent is '{}', strong_count: {}",
            //     device.name().to_string(),
            //     actual_parent.name(),
            //     Arc::strong_count(&actual_parent)
            // );
            device.set_parent(Some(Arc::downgrade(&kobject_parent)));
        }

        KObjectManager::add_kobj(device.clone() as Arc<dyn KObject>, None).map_err(|e| {
            error!("add device '{:?}' failed: {:?}", device.name(), e);
            e
        })?;

        self.device_platform_notify(&device);

        self.add_class_symlinks(&device)?;

        self.add_attrs(&device)?;

        bus_add_device(&device)?;

        if device.id_table().device_number().major() != Major::UNNAMED_MAJOR {
            self.create_file(&device, &DeviceAttrDev)?;

            self.create_sys_dev_entry(&device)?;
        }

        // 通知客户端有关设备添加的信息。此调用必须在 dpm_sysfs_add() 之后且在 kobject_uevent() 之前执行。
        if let Some(bus) = device.bus().and_then(|bus| bus.upgrade()) {
            bus.subsystem().bus_notifier().call_chain(
                bus::BusNotifyEvent::AddDevice,
                Some(&device),
                None,
            );
        }

        // todo: 发送uevent: KOBJ_ADD
        // kobject_uevent();
        // probe drivers for a new device
        bus_probe_device(&device);

        if let Some(class) = device.class() {
            class.subsystem().add_device_to_vec(&device)?;

            for class_interface in class.subsystem().interfaces() {
                class_interface.add_device(&device).ok();
            }
        }

        return Ok(());
    }

    /// 用于创建并添加一个新的kset，表示一个设备类目录
    /// 参考：https://code.dragonos.org.cn/xref/linux-6.6.21/drivers/base/core.c#3159
    fn class_dir_create_and_add(
        &self,
        class: Arc<dyn Class>,
        kobject_parent: Arc<dyn KObject>,
    ) -> Arc<dyn KObject> {
        let mut guard = CLASS_DIR_KSET_INSTANCE.write();
        let class_name: String = class.name().to_string();
        let kobject_parent_name = kobject_parent.name();
        let key = format!("{}-{}", class_name, kobject_parent_name);

        // 检查设备类目录是否已经存在
        if let Some(class_dir) = guard.get(&key) {
            return class_dir.clone();
        }

        let class_dir: Arc<ClassDir> = ClassDir::new();

        class_dir.set_name(class_name.clone());
        class_dir.set_kobj_type(Some(&ClassKObjbectType));
        class_dir.set_parent(Some(Arc::downgrade(&kobject_parent)));

        KObjectManager::add_kobj(class_dir.clone() as Arc<dyn KObject>, None)
            .expect("add class dir failed");

        guard.insert(key, class_dir.clone());

        return class_dir;
    }

    /// 获取设备真实的parent kobject
    ///
    /// ## 参数
    ///
    /// - `device`: 设备
    /// - `device_parent`: 父设备
    ///
    /// ## 返回值
    ///
    /// - `Ok(Some(kobj))`: 如果找到了真实的parent kobject，那么返回它
    /// - `Ok(None)`: 如果没有找到真实的parent kobject，那么返回None
    /// - `Err(e)`: 如果发生错误，那么返回错误
    fn get_device_parent(
        &self,
        device: &Arc<dyn Device>,
        device_parent: Option<Arc<dyn Device>>,
    ) -> Result<Option<Arc<dyn KObject>>, SystemError> {
        // debug!("get_device_parent() device:{:?}", device.name());
        if device.class().is_some() {
            let kobject_parent: Arc<dyn KObject>;
            if let Some(dp) = device_parent {
                if dp.class().is_some() {
                    return Ok(Some(dp.clone() as Arc<dyn KObject>));
                } else {
                    kobject_parent = dp.clone() as Arc<dyn KObject>;
                }
            } else {
                kobject_parent = sys_devices_virtual_kset() as Arc<dyn KObject>;
            }

            // 是否需要glue dir?

            let kobject_parent =
                self.class_dir_create_and_add(device.class().unwrap(), kobject_parent.clone());

            return Ok(Some(kobject_parent));
        }

        // subsystems can specify a default root directory for their devices
        if device_parent.is_none() {
            if let Some(bus) = device.bus().and_then(|bus| bus.upgrade()) {
                if let Some(root) = bus.root_device().and_then(|x| x.upgrade()) {
                    return Ok(Some(root as Arc<dyn KObject>));
                }
            }
        }

        if let Some(device_parent) = device_parent {
            return Ok(Some(device_parent as Arc<dyn KObject>));
        }

        return Ok(None);
    }

    /// @brief: 卸载设备
    /// @parameter id_table: 总线标识符，用于唯一标识该设备
    /// @return: None
    ///
    /// ## 注意
    /// 该函数已废弃，不再使用
    #[inline]
    #[allow(dead_code)]
    pub fn remove_device(&self, _id_table: &IdTable) {
        todo!()
    }

    /// 参考 https://code.dragonos.org.cn/xref/linux-6.1.9/drivers/base/dd.c?fi=driver_attach#542
    pub fn remove(&self, _dev: &Arc<dyn Device>) {
        todo!("DeviceManager::remove")
    }

    /// @brief: 获取设备
    /// @parameter id_table: 设备标识符，用于唯一标识该设备
    /// @return: 设备实例
    #[inline]
    #[allow(dead_code)]
    pub fn find_device_by_idtable(&self, _id_table: &IdTable) -> Option<Arc<dyn Device>> {
        todo!("find_device_by_idtable")
    }

    fn device_platform_notify(&self, dev: &Arc<dyn Device>) {
        acpi_device_notify(dev);
        software_node_notify(dev);
    }

    // 参考 https://code.dragonos.org.cn/xref/linux-6.1.9/drivers/base/core.c#3224
    fn add_class_symlinks(&self, dev: &Arc<dyn Device>) -> Result<(), SystemError> {
        let class = dev.class();
        if class.is_none() {
            return Ok(());
        }

        // 定义错误处理函数，用于在添加符号链接失败时，移除已经添加的符号链接

        let err_remove_device = |dev_kobj: &Arc<dyn KObject>| {
            sysfs_instance().remove_link(dev_kobj, "device".to_string());
        };

        let err_remove_subsystem = |dev_kobj: &Arc<dyn KObject>| {
            sysfs_instance().remove_link(dev_kobj, "subsystem".to_string());
        };

        let class = class.unwrap();
        let dev_kobj = dev.clone() as Arc<dyn KObject>;
        let subsys_kobj = class.subsystem().subsys() as Arc<dyn KObject>;
        sysfs_instance().create_link(Some(&dev_kobj), &subsys_kobj, "subsystem".to_string())?;

        if let Some(dev_parent) = dev.dev_parent().and_then(|x| x.upgrade()) {
            let parent_kobj = dev_parent.clone() as Arc<dyn KObject>;
            sysfs_instance()
                .create_link(Some(&dev_kobj), &parent_kobj, "device".to_string())
                .inspect_err(|_e| {
                    err_remove_subsystem(&dev_kobj);
                })?;
        }

        sysfs_instance()
            .create_link(Some(&subsys_kobj), &dev_kobj, dev.name())
            .inspect_err(|_e| {
                err_remove_device(&dev_kobj);
                err_remove_subsystem(&dev_kobj);
            })?;

        return Ok(());
    }

    /// 在sysfs中，为指定的设备创建属性文件
    ///
    /// ## 参数
    ///
    /// - `dev`: 设备
    fn add_attrs(&self, dev: &Arc<dyn Device>) -> Result<(), SystemError> {
        // 定义错误处理函数，用于在添加属性文件失败时，移除已经添加的属性组
        let err_remove_class_groups = |dev: &Arc<dyn Device>| {
            if let Some(class) = dev.class() {
                let attr_groups = class.dev_groups();
                self.remove_groups(dev, attr_groups);
            }
        };

        let err_remove_kobj_type_groups = |dev: &Arc<dyn Device>| {
            if let Some(kobj_type) = dev.kobj_type() {
                let attr_groups = kobj_type.attribute_groups().unwrap_or(&[]);
                self.remove_groups(dev, attr_groups);
            }
        };

        // 真正开始添加属性文件

        // 添加设备类的属性文件
        if let Some(class) = dev.class() {
            let attr_groups = class.dev_groups();
            self.add_groups(dev, attr_groups)?;
        }

        // 添加kobj_type的属性文件
        if let Some(kobj_type) = dev.kobj_type() {
            self.add_groups(dev, kobj_type.attribute_groups().unwrap_or(&[]))
                .inspect_err(|_e| {
                    err_remove_class_groups(dev);
                })?;
        }

        // 添加设备本身的属性文件
        self.add_groups(dev, dev.attribute_groups().unwrap_or(&[]))
            .inspect_err(|_e| {
                err_remove_kobj_type_groups(dev);
                err_remove_class_groups(dev);
            })?;

        return Ok(());
    }

    /// 在sysfs中，为指定的设备创建属性组，以及属性组中的属性文件
    ///
    /// ## 参数
    ///
    /// - `dev`: 设备
    /// - `attr_groups`: 属性组
    pub fn add_groups(
        &self,
        dev: &Arc<dyn Device>,
        attr_groups: &'static [&dyn AttributeGroup],
    ) -> Result<(), SystemError> {
        let kobj = dev.clone() as Arc<dyn KObject>;
        return sysfs_instance().create_groups(&kobj, attr_groups);
    }

    /// 在sysfs中，为指定的设备移除属性组，以及属性组中的属性文件
    ///
    /// ## 参数
    ///
    /// - `dev`: 设备
    /// - `attr_groups`: 要移除的属性组
    pub fn remove_groups(
        &self,
        dev: &Arc<dyn Device>,
        attr_groups: &'static [&dyn AttributeGroup],
    ) {
        let kobj = dev.clone() as Arc<dyn KObject>;
        sysfs_instance().remove_groups(&kobj, attr_groups);
    }

    /// 为设备在sysfs中创建属性文件
    ///
    /// ## 参数
    ///
    /// - `dev`: 设备
    /// - `attr`: 属性
    pub fn create_file(
        &self,
        dev: &Arc<dyn Device>,
        attr: &'static dyn Attribute,
    ) -> Result<(), SystemError> {
        if unlikely(
            attr.mode().contains(ModeType::S_IRUGO)
                && (!attr.support().contains(SysFSOpsSupport::ATTR_SHOW)),
        ) {
            warn!(
                "Attribute '{}': read permission without 'show'",
                attr.name()
            );
        }
        if unlikely(
            attr.mode().contains(ModeType::S_IWUGO)
                && (!attr.support().contains(SysFSOpsSupport::ATTR_STORE)),
        ) {
            warn!(
                "Attribute '{}': write permission without 'store'",
                attr.name()
            );
        }

        let kobj = dev.clone() as Arc<dyn KObject>;

        return sysfs_instance().create_file(&kobj, attr);
    }

    /// 在/sys/dev下，或者设备所属的class下，为指定的设备创建链接
    fn create_sys_dev_entry(&self, dev: &Arc<dyn Device>) -> Result<(), SystemError> {
        let target_kobj = self.device_to_dev_kobj(dev);
        let name = dev.id_table().name();
        let current_kobj = dev.clone() as Arc<dyn KObject>;
        return sysfs_instance().create_link(Some(&target_kobj), &current_kobj, name);
    }

    /// Delete symlink for device in `/sys/dev` or `/sys/class/<class_name>`
    #[allow(dead_code)]
    fn remove_sys_dev_entry(&self, dev: &Arc<dyn Device>) {
        let kobj = self.device_to_dev_kobj(dev);
        let name = dev.id_table().name();
        sysfs_instance().remove_link(&kobj, name);
    }

    /// device_to_dev_kobj - select a /sys/dev/ directory for the device
    ///
    /// By default we select char/ for new entries.
    ///
    /// ## 参数
    ///
    /// - `dev`: 设备
    fn device_to_dev_kobj(&self, _dev: &Arc<dyn Device>) -> Arc<dyn KObject> {
        // todo: 处理class的逻辑
        let kobj = sys_dev_char_kset().as_kobject();
        return kobj;
    }

    /// 参考 https://code.dragonos.org.cn/xref/linux-6.1.9/drivers/base/core.c?fi=device_links_force_bind#1226
    pub fn device_links_force_bind(&self, _dev: &Arc<dyn Device>) {
        warn!("device_links_force_bind not implemented");
    }

    /// 把device对象的一些结构进行默认初始化
    ///
    /// 参考 https://code.dragonos.org.cn/xref/linux-6.1.9/drivers/base/core.c?fi=device_initialize#2976
    pub fn device_default_initialize(&self, dev: &Arc<dyn Device>) {
        dev.set_kset(Some(sys_devices_kset()));
        dev.set_kobj_type(Some(&DeviceKObjType));
        return;
    }

    /// 参考 https://code.dragonos.org.cn/xref/linux-6.1.9/drivers/base/dd.c?r=&mo=29885&fi=1100#1100
    pub fn device_driver_attach(
        &self,
        _driver: &Arc<dyn Driver>,
        _dev: &Arc<dyn Device>,
    ) -> Result<(), SystemError> {
        todo!("device_driver_attach")
    }

    /// 参考 https://code.dragonos.org.cn/xref/linux-6.1.9/drivers/base/dd.c?r=&mo=35401&fi=1313#1313
    pub fn device_driver_detach(&self, _dev: &Arc<dyn Device>) {
        todo!("device_driver_detach")
    }
}

/// @brief: 设备注册
/// @parameter: name: 设备名
/// @return: 操作成功，返回()，操作失败，返回错误码
pub fn device_register<T: Device>(device: Arc<T>) -> Result<(), SystemError> {
    return device_manager().register(device);
}

/// @brief: 设备卸载
/// @parameter: name: 设备名
/// @return: 操作成功，返回()，操作失败，返回错误码
pub fn device_unregister<T: Device>(_device: Arc<T>) {
    // DEVICE_MANAGER.add_device(device.id_table(), device.clone());
    // match sys_device_unregister(&device.id_table().name()) {
    //     Ok(_) => {
    //         device.set_inode(None);
    //         return Ok(());
    //     }
    //     Err(_) => Err(DeviceError::RegisterError),
    // }
    todo!("device_unregister")
}

/// 设备文件夹下的`dev`文件的属性
#[derive(Debug, Clone, Copy)]
pub struct DeviceAttrDev;

impl Attribute for DeviceAttrDev {
    fn mode(&self) -> ModeType {
        // 0o444
        return ModeType::S_IRUGO;
    }

    fn name(&self) -> &str {
        "dev"
    }

    fn show(&self, kobj: Arc<dyn KObject>, buf: &mut [u8]) -> Result<usize, SystemError> {
        let dev = kobj.cast::<dyn Device>().map_err(|kobj| {
            error!(
                "Intertrait casting not implemented for kobj: {}",
                kobj.name()
            );
            SystemError::ENOSYS
        })?;

        let device_number = dev.id_table().device_number();
        let s = format!(
            "{}:{}\n",
            device_number.major().data(),
            device_number.minor()
        );

        return sysfs_emit_str(buf, &s);
    }

    fn support(&self) -> SysFSOpsSupport {
        SysFSOpsSupport::ATTR_SHOW
    }
}

/// 设备匹配器
///
/// 用于匹配设备是否符合某个条件
///
/// ## 参数
///
/// - `T` - 匹配器的数据类型
/// - `data` - 匹配器的数据
pub trait DeviceMatcher<T>: Debug {
    fn match_device(&self, device: &Arc<dyn Device>, data: T) -> bool;
}

/// 用于根据名称匹配设备的匹配器
#[derive(Debug)]
pub struct DeviceMatchName;

impl DeviceMatcher<&str> for DeviceMatchName {
    #[inline]
    fn match_device(&self, device: &Arc<dyn Device>, data: &str) -> bool {
        return device.name() == data;
    }
}

/// Cookie to identify the device
#[derive(Debug, Clone)]
pub struct DeviceId {
    data: Option<&'static str>,
    allocated: Option<String>,
}

impl DeviceId {
    #[allow(dead_code)]
    pub fn new(data: Option<&'static str>, allocated: Option<String>) -> Option<Arc<Self>> {
        if data.is_none() && allocated.is_none() {
            return None;
        }

        // 如果data和allocated都有值，那么返回None
        if data.is_some() && allocated.is_some() {
            return None;
        }

        return Some(Arc::new(Self { data, allocated }));
    }

    pub fn id(&self) -> Option<&str> {
        if self.data.is_some() {
            return Some(self.data.unwrap());
        } else {
            return self.allocated.as_deref();
        }
    }

    #[allow(dead_code)]
    pub fn set_allocated(&mut self, allocated: String) {
        self.allocated = Some(allocated);
        self.data = None;
    }
}

impl PartialEq for DeviceId {
    fn eq(&self, other: &Self) -> bool {
        return self.id() == other.id();
    }
}

impl core::hash::Hash for DeviceId {
    fn hash<H: core::hash::Hasher>(&self, state: &mut H) {
        self.id().hash(state);
    }
}

impl Eq for DeviceId {}

impl IrqHandlerData for DeviceId {}

<<<<<<< HEAD
/// sysfs下设备的通用属性组
#[derive(Debug)]
pub struct CommonAttrGroup;

impl AttributeGroup for CommonAttrGroup {
    fn name(&self) -> Option<&str> {
        None
    }

    fn attrs(&self) -> &[&'static dyn Attribute] {
        &[&UeventAttr]
    }

    fn is_visible(
            &self,
            _kobj: alloc::sync::Arc<dyn KObject>,
            attr: &'static dyn Attribute,
        ) -> Option<crate::filesystem::vfs::syscall::ModeType> {
            Some(attr.mode())
=======
lazy_static! {
    /// class_dir列表，通过parent kobject的name和class_dir的name来索引class_dir实例
    static ref CLASS_DIR_KSET_INSTANCE: RwLock<BTreeMap<String, Arc<ClassDir>>> = RwLock::new(BTreeMap::new());
}

#[derive(Debug)]
struct ClassDir {
    inner: SpinLock<InnerClassDir>,
    locked_kobj_state: LockedKObjectState,
}
#[derive(Debug)]
struct InnerClassDir {
    name: Option<String>,
    kobject_common: KObjectCommonData,
}

impl ClassDir {
    fn new() -> Arc<Self> {
        return Arc::new(Self {
            inner: SpinLock::new(InnerClassDir {
                name: None,
                kobject_common: KObjectCommonData::default(),
            }),
            locked_kobj_state: LockedKObjectState::default(),
        });
    }

    fn inner(&self) -> SpinLockGuard<InnerClassDir> {
        return self.inner.lock();
    }
}

impl KObject for ClassDir {
    fn as_any_ref(&self) -> &dyn Any {
        return self;
    }

    fn set_inode(&self, inode: Option<Arc<KernFSInode>>) {
        self.inner().kobject_common.kern_inode = inode;
    }

    fn inode(&self) -> Option<Arc<KernFSInode>> {
        return self.inner().kobject_common.kern_inode.clone();
    }

    fn parent(&self) -> Option<Weak<dyn KObject>> {
        return self.inner().kobject_common.parent.clone();
    }

    fn set_parent(&self, parent: Option<Weak<dyn KObject>>) {
        self.inner().kobject_common.parent = parent;
    }

    fn kset(&self) -> Option<Arc<KSet>> {
        return self.inner().kobject_common.kset.clone();
    }

    fn set_kset(&self, kset: Option<Arc<KSet>>) {
        self.inner().kobject_common.kset = kset;
    }

    fn kobj_type(&self) -> Option<&'static dyn KObjType> {
        return self.inner().kobject_common.kobj_type;
    }

    fn set_kobj_type(&self, ktype: Option<&'static dyn KObjType>) {
        self.inner().kobject_common.kobj_type = ktype;
    }

    fn name(&self) -> String {
        return self.inner().name.clone().unwrap_or_default();
    }

    fn set_name(&self, name: String) {
        self.inner().name = Some(name);
    }

    fn kobj_state(&self) -> RwLockReadGuard<KObjectState> {
        self.locked_kobj_state.read()
    }

    fn kobj_state_mut(&self) -> RwLockWriteGuard<KObjectState> {
        self.locked_kobj_state.write()
    }

    fn set_kobj_state(&self, state: KObjectState) {
        *self.locked_kobj_state.write() = state;
>>>>>>> bbcca34a
    }
}<|MERGE_RESOLUTION|>--- conflicted
+++ resolved
@@ -42,7 +42,8 @@
         KObjType, KObject, KObjectCommonData, KObjectManager, KObjectState, LockedKObjectState,
     },
     kset::KSet,
-    swnode::software_node_notify, uevent::UeventAttr,
+    swnode::software_node_notify,
+    uevent::UeventAttr,
 };
 
 pub mod bus;
@@ -1025,27 +1026,6 @@
 
 impl IrqHandlerData for DeviceId {}
 
-<<<<<<< HEAD
-/// sysfs下设备的通用属性组
-#[derive(Debug)]
-pub struct CommonAttrGroup;
-
-impl AttributeGroup for CommonAttrGroup {
-    fn name(&self) -> Option<&str> {
-        None
-    }
-
-    fn attrs(&self) -> &[&'static dyn Attribute] {
-        &[&UeventAttr]
-    }
-
-    fn is_visible(
-            &self,
-            _kobj: alloc::sync::Arc<dyn KObject>,
-            attr: &'static dyn Attribute,
-        ) -> Option<crate::filesystem::vfs::syscall::ModeType> {
-            Some(attr.mode())
-=======
 lazy_static! {
     /// class_dir列表，通过parent kobject的name和class_dir的name来索引class_dir实例
     static ref CLASS_DIR_KSET_INSTANCE: RwLock<BTreeMap<String, Arc<ClassDir>>> = RwLock::new(BTreeMap::new());
@@ -1133,6 +1113,27 @@
 
     fn set_kobj_state(&self, state: KObjectState) {
         *self.locked_kobj_state.write() = state;
->>>>>>> bbcca34a
+    }
+}
+
+/// sysfs下设备的通用属性组
+#[derive(Debug)]
+pub struct CommonAttrGroup;
+
+impl AttributeGroup for CommonAttrGroup {
+    fn name(&self) -> Option<&str> {
+        None
+    }
+
+    fn attrs(&self) -> &[&'static dyn Attribute] {
+        &[&UeventAttr]
+    }
+
+    fn is_visible(
+        &self,
+        _kobj: alloc::sync::Arc<dyn KObject>,
+        attr: &'static dyn Attribute,
+    ) -> Option<crate::filesystem::vfs::syscall::ModeType> {
+        Some(attr.mode())
     }
 }