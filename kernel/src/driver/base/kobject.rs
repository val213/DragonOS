use core::{any::Any, fmt::Debug, hash::Hash, ops::Deref};

use alloc::{
    string::String,
    sync::{Arc, Weak},
};
use driver_base_macros::get_weak_or_clear;
use intertrait::CastFromSync;
use log::{debug, error};

use crate::{
    filesystem::{
        kernfs::KernFSInode,
        sysfs::{sysfs_instance, Attribute, AttributeGroup, SysFSOps, SysFSOpsSupport},
<<<<<<< HEAD
    }, include::bindings::bindings::kzalloc, kerror, libs::{
=======
    },
    libs::{
>>>>>>> bde08cde
        casting::DowncastArc,
        rwlock::{RwLock, RwLockReadGuard, RwLockWriteGuard},
    }
};

use system_error::SystemError;

use super::kset::KSet;

pub trait KObject: Any + Send + Sync + Debug + CastFromSync {
    fn as_any_ref(&self) -> &dyn core::any::Any;

    /// 设置当前kobject对应的sysfs inode(类型为KernFSInode)
    fn set_inode(&self, inode: Option<Arc<KernFSInode>>);

    /// 获取当前kobject对应的sysfs inode(类型为KernFSInode)
    fn inode(&self) -> Option<Arc<KernFSInode>>;

    fn parent(&self) -> Option<Weak<dyn KObject>>;

    /// 设置当前kobject的parent kobject（不一定与kset相同）
    fn set_parent(&self, parent: Option<Weak<dyn KObject>>);

    /// 当前kobject属于哪个kset
    fn kset(&self) -> Option<Arc<KSet>>;

    /// 设置当前kobject所属的kset
    fn set_kset(&self, kset: Option<Arc<KSet>>);

    fn kobj_type(&self) -> Option<&'static dyn KObjType>;

    fn set_kobj_type(&self, ktype: Option<&'static dyn KObjType>);

    fn name(&self) -> String;

    fn set_name(&self, name: String);

    fn kobj_state(&self) -> RwLockReadGuard<KObjectState>;

    fn kobj_state_mut(&self) -> RwLockWriteGuard<KObjectState>;

    fn set_kobj_state(&self, state: KObjectState);
}

impl dyn KObject {
    /// 更新kobject的状态
    pub fn update_kobj_state(&self, insert: Option<KObjectState>, remove: Option<KObjectState>) {
        let insert = insert.unwrap_or(KObjectState::empty());
        let remove = remove.unwrap_or(KObjectState::empty());
        let mut state = self.kobj_state_mut();
        *state = (*state | insert) & !remove;
    }
}

impl DowncastArc for dyn KObject {
    fn as_any_arc(self: Arc<Self>) -> Arc<dyn Any> {
        self
    }
}

/// kobject的公共数据
#[derive(Debug, Default)]
pub struct KObjectCommonData {
    pub kern_inode: Option<Arc<KernFSInode>>,
    pub parent: Option<Weak<dyn KObject>>,
    pub kset: Option<Arc<KSet>>,
    pub kobj_type: Option<&'static dyn KObjType>,
}

impl KObjectCommonData {
    pub fn get_parent_or_clear_weak(&mut self) -> Option<Weak<dyn KObject>> {
        get_weak_or_clear!(self.parent)
    }
}

pub trait KObjType: Debug + Send + Sync {
    /// 当指定的kobject被释放时，设备驱动模型会调用此方法
    fn release(&self, _kobj: Arc<dyn KObject>) {}
    fn sysfs_ops(&self) -> Option<&dyn SysFSOps>;

    fn attribute_groups(&self) -> Option<&'static [&'static dyn AttributeGroup]>;
}

bitflags! {
    pub struct KObjectState: u32 {
        const IN_SYSFS = 1 << 0;
        const ADD_UEVENT_SENT = 1 << 1;
        const REMOVE_UEVENT_SENT = 1 << 2;
        const INITIALIZED = 1 << 3;
    }
}
#[derive(Debug)]
pub struct LockedKObjectState(RwLock<KObjectState>);

impl LockedKObjectState {
    pub fn new(state: Option<KObjectState>) -> LockedKObjectState {
        let state = state.unwrap_or(KObjectState::empty());
        LockedKObjectState(RwLock::new(state))
    }
}

impl Deref for LockedKObjectState {
    type Target = RwLock<KObjectState>;

    fn deref(&self) -> &Self::Target {
        &self.0
    }
}

impl Default for LockedKObjectState {
    fn default() -> Self {
        LockedKObjectState::new(None)
    }
}

#[derive(Debug)]
pub struct KObjectSysFSOps;

impl SysFSOps for KObjectSysFSOps {
    fn support(&self, attr: &dyn Attribute) -> SysFSOpsSupport {
        return attr.support();
    }

    fn show(
        &self,
        kobj: Arc<dyn KObject>,
        attr: &dyn Attribute,
        buf: &mut [u8],
    ) -> Result<usize, SystemError> {
        let r = attr.show(kobj, buf).map_err(|e| {
            if e == SystemError::ENOSYS {
                SystemError::EIO
            } else {
                e
            }
        });

        return r;
    }

    fn store(
        &self,
        kobj: Arc<dyn KObject>,
        attr: &dyn Attribute,
        buf: &[u8],
    ) -> Result<usize, SystemError> {
        let r = attr.store(kobj, buf).map_err(|e| {
            if e == SystemError::ENOSYS {
                SystemError::EIO
            } else {
                e
            }
        });

        return r;
    }
}

#[derive(Debug)]
pub struct KObjectManager;

impl KObjectManager {
    #[allow(dead_code)]
    pub fn init_and_add_kobj(
        kobj: Arc<dyn KObject>,
        join_kset: Option<Arc<KSet>>,
    ) -> Result<(), SystemError> {
        Self::kobj_init(&kobj);
        Self::add_kobj(kobj, join_kset)
    }

    #[allow(dead_code)]
    pub fn kobj_init(kobj: &Arc<dyn KObject>) {
        kobj.set_kobj_type(Some(&DynamicKObjKType));
    }

    pub fn add_kobj(
        kobj: Arc<dyn KObject>,
        join_kset: Option<Arc<KSet>>,
    ) -> Result<(), SystemError> {
        if let Some(kset) = join_kset {
            kset.join(&kobj);
            // 如果kobject没有parent，那么就将这个kset作为parent
            if kobj.parent().is_none() {
                kobj.set_parent(Some(Arc::downgrade(&(kset as Arc<dyn KObject>))));
            }
        }

        let r = Self::create_dir(kobj.clone());

        if let Err(e) = r {
            // https://code.dragonos.org.cn/xref/linux-6.1.9/lib/kobject.c?r=&mo=10426&fi=394#224
            if let Some(kset) = kobj.kset() {
                kset.leave(&kobj);
            }
            kobj.set_parent(None);
            if e == SystemError::EEXIST {
                error!("KObjectManager::add_kobj() failed with error: {e:?}, kobj:{kobj:?}");
            }

            return Err(e);
        }

        kobj.update_kobj_state(Some(KObjectState::IN_SYSFS), None);
        return Ok(());
    }

    fn create_dir(kobj: Arc<dyn KObject>) -> Result<(), SystemError> {
        // create dir in sysfs
        sysfs_instance().create_dir(kobj.clone())?;

        // create default attributes in sysfs
        if let Some(ktype) = kobj.kobj_type() {
            let groups = ktype.attribute_groups();
            if let Some(groups) = groups {
                let r = sysfs_instance().create_groups(&kobj, groups);
                if let Err(e) = r {
                    sysfs_instance().remove_dir(&kobj);
                    return Err(e);
                }
            }
        }

        return Ok(());
    }

    /// 从sysfs中移除kobject
    pub fn remove_kobj(kobj: Arc<dyn KObject>) {
        let ktype = kobj.kobj_type();
        if let Some(ktype) = ktype {
            if let Some(groups) = ktype.attribute_groups() {
                sysfs_instance().remove_groups(&kobj, groups);
            }
        }

        // todo: 发送uevent: KOBJ_REMOVE

        sysfs_instance().remove_dir(&kobj);
        kobj.update_kobj_state(None, Some(KObjectState::IN_SYSFS));
        let kset = kobj.kset();
        if let Some(kset) = kset {
            kset.leave(&kobj);
        }
        kobj.set_parent(None);
    }

    fn get_kobj_path_length(kobj: &dyn KObject) -> usize {
        let mut length = 1;
        let mut parent = kobj.parent().unwrap().upgrade().unwrap();
        /* walk up the ancestors until we hit the one pointing to the
        * root.
        * Add 1 to strlen for leading '/' of each level.
        */
        loop {
            if parent.name().is_empty() {
                break;
            }
            length += parent.name().len() + 1;
            if let Some(weak_parent) = parent.parent() {
                parent= weak_parent.upgrade().unwrap();
            }
        }
        return length;
    }

    /*
    static void fill_kobj_path(struct kobject *kobj, char *path, int length)
{
	struct kobject *parent;

	--length;
	for (parent = kobj; parent; parent = parent->parent) {
		int cur = strlen(kobject_name(parent));
		/* back up enough to print this name with '/' */
		length -= cur;
		memcpy(path + length, kobject_name(parent), cur);
		*(path + --length) = '/';
	}

	pr_debug("kobject: '%s' (%p): %s: path = '%s'\n", kobject_name(kobj),
		 kobj, __func__, path);
}
     */
    fn fill_kobj_path(kobj: &dyn KObject, path: *mut u8, length: usize) {
        let mut parent = kobj.parent().unwrap().upgrade().unwrap();
        let mut length = length;
        length -= 1;
        loop {
            let cur = parent.name().len();
            length -= cur;
            unsafe {
                core::ptr::copy_nonoverlapping(parent.name().as_ptr(), path.add(length), cur);
                *path.add(length - 1) = b'/';
            }
            if let Some(weak_parent) = parent.parent() {
                parent= weak_parent.upgrade().unwrap();
            }
        }
    }
    // TODO: 实现kobject_get_path
    // https://code.dragonos.org.cn/xref/linux-6.1.9/lib/kobject.c#139
        pub fn kobject_get_path(kobj: &dyn KObject) -> String {
            let length = Self::get_kobj_path_length(kobj);
            let path = unsafe { kzalloc(length, 0) } as *mut u8;
            Self::fill_kobj_path(kobj, path, length);
            let path_string = unsafe { String::from_raw_parts(path, length, length) };
            path_string
        }


}

/// 动态创建的kobject对象的ktype
#[derive(Debug)]
pub struct DynamicKObjKType;

impl KObjType for DynamicKObjKType {
    fn release(&self, kobj: Arc<dyn KObject>) {
        debug!("DynamicKObjKType::release() kobj:{:?}", kobj.name());
    }

    fn sysfs_ops(&self) -> Option<&dyn SysFSOps> {
        Some(&KObjectSysFSOps)
    }

    fn attribute_groups(&self) -> Option<&'static [&'static dyn AttributeGroup]> {
        None
    }
}<|MERGE_RESOLUTION|>--- conflicted
+++ resolved
@@ -12,12 +12,8 @@
     filesystem::{
         kernfs::KernFSInode,
         sysfs::{sysfs_instance, Attribute, AttributeGroup, SysFSOps, SysFSOpsSupport},
-<<<<<<< HEAD
-    }, include::bindings::bindings::kzalloc, kerror, libs::{
-=======
     },
     libs::{
->>>>>>> bde08cde
         casting::DowncastArc,
         rwlock::{RwLock, RwLockReadGuard, RwLockWriteGuard},
     }
