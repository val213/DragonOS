// 参考https://code.dragonos.org.cn/xref/linux-6.1.9/net/netlink/af_netlink.c
<<<<<<< HEAD
use core::ops::Deref;
use core::ptr::copy_nonoverlapping;
=======
use core::cmp::{max, min};
use core::ops::{Deref, DerefMut};
>>>>>>> bbcca34a
use core::{any::Any, fmt::Debug, hash::Hash};
use core::mem;
use alloc::string::String;
use alloc::sync::Arc;
use hashbrown::HashMap;
use intertrait::CastFromSync;
<<<<<<< HEAD
use netlink::netlink::{sk_data_ready, NetlinkKernelCfg, NETLINK_ADD_MEMBERSHIP, NETLINK_DROP_MEMBERSHIP, NETLINK_PKTINFO};
=======
use log::warn;
use netlink::callback;
use netlink::netlink::{sk_data_ready, NetlinkKernelCfg};
>>>>>>> bbcca34a
use num::Zero;
use system_error::SystemError;
use unified_init::macros::unified_init;
use crate::filesystem::vfs::{FilePrivateData, FileSystem, IndexNode};
use system_error::SystemError::ECONNREFUSED;
<<<<<<< HEAD
use crate::libs::mutex::{Mutex, MutexGuard};
=======
use crate::libs::mutex::Mutex;
>>>>>>> bbcca34a
use crate::libs::rwlock::RwLockWriteGuard;
use crate::libs::spinlock::{SpinLockGuard};
use crate::net::socket::netlink::skbuff::SkBuff;
use crate::net::socket::*;
use crate::net::syscall::SockAddrNl;
use crate::time::timer::schedule_timeout;
use crate::{libs::rwlock::RwLock, syscall::Syscall};
use alloc::{boxed::Box, vec::Vec};

use crate::net::socket::{AddressFamily, Endpoint, Inode, MessageFlag, Socket};
use lazy_static::lazy_static;

use super::callback::NetlinkCallback;
use super::endpoint::NetlinkEndpoint;
use super::netlink::{
    NLmsgFlags, NLmsgType, NLmsghdr, VecExt, NETLINK_USERSOCK, NL_CFG_F_NONROOT_SEND,
};
use super::netlink_proto::{proto_register, NETLINK_PROTO};
use super::skbuff::{netlink_overrun, skb_orphan, skb_shared};
use super::sock::SockFlags;
use crate::init::initcall::INITCALL_CORE;
use crate::net::socket::netlink::netlink::NetlinkState;
// Flags constants
bitflags! {
    pub struct NetlinkFlags: u32 {
        const KERNEL_SOCKET = 0x1;
        const RECV_PKTINFO = 0x2;
        const BROADCAST_SEND_ERROR = 0x4;
        const RECV_NO_ENOBUFS = 0x8;
        const LISTEN_ALL_NSID = 0x10;
        const CAP_ACK = 0x20;
        const EXT_ACK = 0x40;
        const STRICT_CHK = 0x80;
        const NETLINK_F_KERNEL_SOCKET = 0x100;
    }
}
#[derive(Clone, Debug)]
pub struct HListHead {
    first: Option<Arc<HListNode>>,
}
#[derive(Debug)]
pub struct HListNode {
    data: Arc<Mutex<Box<dyn NetlinkSocket>>>,
    next: Option<Arc<HListNode>>,
}
impl HListHead {
    fn iter(&self) -> HListHeadIter {
        HListHeadIter {
            current: self.first.as_ref(),
        }
    }
}

struct HListHeadIter<'a> {
    current: Option<&'a Arc<HListNode>>,
}

impl<'a> Iterator for HListHeadIter<'a> {
    type Item = &'a Arc<Mutex<Box<dyn NetlinkSocket>>>;

    fn next(&mut self) -> Option<Self::Item> {
        match self.current {
            Some(node) => {
                self.current = node.next.as_ref();
                Some(&node.data)
            }
            None => None,
        }
    }
}
/// 每一个netlink协议族都有一个NetlinkTable，用于保存该协议族的所有netlink套接字
pub struct NetlinkTable {
    hash: HashMap<u32, Arc<Mutex<Box<dyn NetlinkSocket>>>>,
    listeners: Option<Listeners>,
    registered: u32,
    flags: u32,
    groups: u32,
    mc_list: HListHead,
    pub bind: Option<Arc<dyn Fn(i32) -> i32 + Send + Sync>>,
    pub unbind: Option<Arc<dyn Fn(i32) -> i32 + Send + Sync>>,
    pub compare: Option<Arc<dyn Fn(&NetlinkSock) -> bool + Send + Sync>>,
}
impl<'a> NetlinkTable {
    fn new() -> NetlinkTable {
        NetlinkTable {
            hash: HashMap::new(),
<<<<<<< HEAD
            listeners: Some(Listeners { masks: Vec::with_capacity(32) }),
=======
            listeners: Some(Listeners { masks: Vec::new() }),
>>>>>>> bbcca34a
            registered: 0,
            flags: 0,
            groups: 32,
            mc_list: HListHead { first: None },
            bind: None,
            unbind: None,
            compare: None,
        }
    }
<<<<<<< HEAD
    fn listeners(&self) -> Listeners {
        Listeners::new()
=======
    fn listeners(&self) -> RCuListeners {
        RCuListeners::new()
>>>>>>> bbcca34a
    }
    fn flags(&self) -> u32 {
        0
    }
    fn groups(&self) -> u32 {
        0
    }
    pub fn set_registered(&mut self, registered: u32) {
        self.registered = registered;
<<<<<<< HEAD
    }
    pub fn set_flags(&mut self, flags: u32) {
        self.flags = flags;
=======
    }
    pub fn set_flags(&mut self, flags: u32) {
        self.flags = flags;
    }
    pub fn set_groups(&mut self, groups: u32) {
        self.groups = groups;
    }
    pub fn get_registered(&self) -> u32 {
        self.registered
    }
    fn set_callbacks(&mut self, cfg: NetlinkKernelCfg) {
        self.bind = cfg.bind;
        self.unbind = cfg.unbind;
        self.compare = cfg.compare;
    }
}

pub struct LockedNetlinkTable(RwLock<NetlinkTable>);

impl LockedNetlinkTable {
    pub fn new(netlinktable: NetlinkTable) -> LockedNetlinkTable {
        LockedNetlinkTable(RwLock::new(netlinktable))
>>>>>>> bbcca34a
    }
    pub fn set_groups(&mut self, groups: u32) {
        self.groups = groups;
    }
    pub fn get_registered(&self) -> u32 {
        self.registered
    }
    fn set_callbacks(&mut self, cfg: NetlinkKernelCfg) {
        self.bind = cfg.bind;
        self.unbind = cfg.unbind;
        self.compare = cfg.compare;
    }
}


// https://code.dragonos.org.cn/xref/linux-6.1.9/net/netlink/af_netlink.c#2916
/// netlink 协议的最大数量
const MAX_LINKS: usize = 32;
#[unified_init(INITCALL_CORE)]
/// netlink 协议的初始化函数
fn netlink_proto_init() -> Result<(), SystemError> {
    unsafe {
        let err = proto_register(&mut NETLINK_PROTO, 0);
        if err.is_err() {
            return Err(SystemError::ENOSYS);
        }
    }
    // 创建NetlinkTable,每种netlink协议类型占数组中的一项，后续内核中创建的不同种协议类型的netlink都将保存在这个表中，由该表统一维护
    // 检查NetlinkTable的大小是否符合预期
    let mut nl_table = NL_TABLE.write();
    // let mut nl_table = [0; MAX_LINKS];
    if nl_table.is_empty() {
        panic!("netlink_init: Cannot allocate nl_table");
    }
    // 初始化哈希表
    for i in 0..MAX_LINKS {
        nl_table[i].hash = HashMap::new();
    }
    // 将读写锁守卫作为参数传递，避免锁的重复获取造成阻塞
    netlink_add_usersock_entry(&mut nl_table);
    // TODO: 以下函数需要 net namespace 支持
    sock_register(&NETLINK_FAMILY_OPS);
    // register_pernet_subsys(&netlink_net_ops);
    // register_pernet_subsys(&netlink_tap_net_ops);
    /* The netlink device handler may be needed early. */
    // rtnetlink_init();
    Ok(())
}

pub struct NetlinkFamulyOps {
    family: AddressFamily,
    // owner: Module,
}

// impl NetProtoFamily for NetlinkFamulyOps {
//     // https://code.dragonos.org.cn/s?refs=netlink_create&project=linux-6.1.9
//     /// netlink_create() 用户空间创建一个netlink套接字
//     fn create(socket: &mut dyn Socket, protocol: i32, _kern: bool) -> Result<(), Error> {
//         // 假设我们有一个类型来跟踪协议最大值
//         const MAX_LINKS: i32 = 1024;
//         // if socket.type_ != SocketType::Raw && socket.type_ != SocketType::Dgram {
//         //     return Err(Error::SocketTypeNotSupported);
//         // }
//         if !(0..MAX_LINKS).contains(&protocol) {
//             // todo: 这里不符合规范，后续待修改为 SystemError
//             return Err(Error::ProtocolNotSupported);
//         }
//         // 安全的数组索引封装
//         let protocol = protocol as usize;
//         Ok(())
//     }
// }

lazy_static! {
    static ref NETLINK_FAMILY_OPS: NetlinkFamulyOps = NetlinkFamulyOps {
        family: AddressFamily::Netlink,
    };
}

pub fn sock_register(ops: &NetlinkFamulyOps) {}
/// 初始化和注册一个用户套接字条目，并将其添加到全局的NetlinkTable向量中
pub fn netlink_add_usersock_entry(nl_table: &mut RwLockWriteGuard<Vec<NetlinkTable>>) {
    let listeners: Option<Listeners> = Some(Listeners::new());
    let groups: u32 = 32;
    if listeners.is_none() {
        panic!("netlink_add_usersock_entry: Cannot allocate listeners\n");
    }

    let index = NETLINK_USERSOCK;
    nl_table[index].groups = groups;
    log::debug!("netlink_add_usersock_entry: nl_table[index].groups: {}", nl_table[index].groups);
    // rcu_assign_pointer(nl_table[index].listeners, listeners);
    // nl_table[index].module = THIS_MODULE;
    nl_table[index].registered = 1;
    nl_table[index].flags = NL_CFG_F_NONROOT_SEND;
}
// https://code.dragonos.org.cn/xref/linux-6.1.9/net/netlink/af_netlink.c#572
/// 内核套接字插入 nl_table
pub fn netlink_insert(sk: Arc<Mutex<Box<dyn NetlinkSocket>>>, portid: u32) -> Result<(), SystemError> {
<<<<<<< HEAD
    let mut nl_table: RwLockWriteGuard<Vec<NetlinkTable>> = NL_TABLE.write();
=======
    let mut nl_table = NL_TABLE.write();
>>>>>>> bbcca34a

    let index = sk.lock().sk_protocol();

    let nlk = Arc::new(RwLock::new(
        sk.lock()
            .deref()
            .as_any()
            .downcast_ref::<NetlinkSock>()
            .ok_or(SystemError::EINVAL)?
            .clone(),
    ));
    {
        let nlk_guard = nlk.read();
        // 检查端口是否匹配
        if nlk_guard.portid != portid {
            log::debug!("netlink_insert: portid mismatch\n");
            return Err(SystemError::EOVERFLOW);
        }
    }

    {
        let mut nlk_guard = nlk.write();
        // 绑定端口
        nlk_guard.portid = portid;
        // 设置套接字已绑定
        nlk_guard.bound = portid!=0;
        // 将套接字插入哈希表
        nl_table[index].hash.insert(portid, Arc::clone(&sk));
        log::debug!("netlink_insert: inserted socket\n");
    }

    Ok(())
}
/// 
fn netlink_bind(
    sock: Arc<Mutex<Box<dyn NetlinkSocket>>>,
    addr: &SockAddrNl,
) -> Result<(), SystemError> {
    log::info!("netlink_bind here!");
    let sk: Arc<Mutex<Box<dyn NetlinkSocket>>> = Arc::clone(&sock);
    // todo: net namespace支持
    // let net = sock_net(sk);
    log::info!("netlink_bind: nl_family: {:?}", addr.nl_family);
    // let nlk: Arc<Mutex<NetlinkSock>> = sock
    //     .clone()
    //     .arc_any()
    //     .downcast()
    //     .map_err(|_| SystemError::EINVAL)?;

    let nlk = Arc::new(Mutex::new(
        sock.lock()
            .deref()
            .as_any()
            .downcast_ref::<NetlinkSock>()
            .ok_or(SystemError::EINVAL)?
            .clone(),
    ));
    let nladdr = addr;
    let mut groups: u32;
    let bound: bool;
    log::info!("netlink_bind: nl_family: {:?}", nladdr.nl_family);
    if nladdr.nl_family != AddressFamily::Netlink {
        log::warn!("netlink_bind: nl_family != AF_NETLINK");
        return Err(SystemError::EINVAL);
    }
    groups = nladdr.nl_groups;
    log::info!("netlink_bind: groups: {}", groups);
    let mut nlk = nlk.lock();
    // Only superuser is allowed to listen multicasts
<<<<<<< HEAD
    if groups != 0 {
        let group_count = addr.nl_groups.count_ones() as u32; // 计算多播组数量
        nlk.ngroups = group_count;
        // if !netlink_allowed(sock, NL_CFG_F_NONROOT_RECV) {
        //     return Err(-EPERM);
        // }
        let _ = netlink_realloc_groups(&mut nlk);
    }
    
    // BITS_PER_LONG = __WORDSIZE = 64
    if nlk.ngroups < 64 {
=======
    // if groups != 0 {
    //     if !netlink_allowed(sock, NL_CFG_F_NONROOT_RECV) {
    //         return Err(-EPERM);
    //     }
    //     err = netlink_realloc_groups(sk);
    //     if err != 0 {
    //         return Err(err);
    //     }
    // }

    // BITS_PER_LONG = __WORDSIZE = 64
    if nlk.ngroups < 64 as u64 {
>>>>>>> bbcca34a
        groups &= (1 << nlk.ngroups) - 1;
    }

    bound = nlk.bound;
    log::info!("netlink_bind: bound: {}", bound);
    if bound {
        // Ensure nlk.portid is up-to-date.
        if nladdr.nl_pid != nlk.portid {
            return Err(SystemError::EINVAL);
        }
    }

    if groups != 0 {
        for group in 0..(mem::size_of::<u32>() * 8) as u32 {
            if group != groups {
                continue;
            }
            // 尝试绑定到第 group + 1 个组播组。如果绑定成功（错误码err为0），则继续绑定下一个组播组。
            // err = nlk.bind().unwrap()(group + 1);
            // if err == 0 {
            //     continue;
            // }
            // netlink_undo_bind(group, groups, sk);
            // return Err(SystemError::EINVAL);
        }
    }

    // No need for barriers here as we return to user-space without
    // using any of the bound attributes.
    if !bound {
        if nladdr.nl_pid != 0 {
            log::info!("netlink_bind: insert");
            let _ = netlink_insert(sk, nladdr.nl_pid);
        } else {
            log::info!("netlink_bind: autobind");
            netlink_autobind(sock, &mut nlk.portid);
        };
        // if err != 0 {
            // BITS_PER_TYPE<TYPE> = SIZEOF TYPE * BITS PER BYTES
            // todo
            // netlink_undo_bind(mem::size_of::<u32>() * 8, groups, sk);
            // netlink_unlock_table();
        //     return Err(SystemError::EINVAL);
        // }
    }
    // todo
    // netlink_update_subscriptions(sk, nlk.subscriptions + hweight32(groups) - hweight32(nlk.groups.unwrap()[0]));
    log::info!("netlink_bind: nlk.groups: {:?}", nlk.groups);
    nlk.groups[0] = (nlk.groups[0] & !0xffffffff) | groups;
    log::info!("netlink_bind: nlk.groups: {:?}", nlk.groups);
    netlink_update_listeners(nlk);

    Ok(())
}

/// 自动为netlink套接字选择一个端口号，并在netlink table 中插入这个端口。如果端口已经被使用，它会尝试使用不同的端口号直到找到一个可用的端口。如果有多个线程同时尝试绑定，则认为是正常情况，并成功返回.
fn netlink_autobind(sk: Arc<Mutex<Box<dyn NetlinkSocket>>>, portid: &mut u32) {
    let mut rover: u32 = 0;
    loop {
        // 假设 netlink_lookup 是一个函数，返回一个 Option<Arc<Mutex<Box<dyn NetlinkSocket>>>> 类型
        let ret = netlink_lookup(sk.lock().sk_protocol(), *portid);

        // 如果查询成功
        if ret.is_some() {
            // 如果 rover 是 0，重置为 1
            if rover == 0 {
                // todo：随机
                rover = 1; // 在 Rust 中不能有 -4096 这样的u32值，因此我们从 1 开始递减
            } else {
                // 否则递减 rover
                rover -= 1;
            }
            *portid = rover;
        } else {
            // 如果查询失败，增加 rover
            rover += 1;
            *portid = rover;
            break;
        }
    }
    let _ = netlink_insert(sk, *portid);
}
// TODO: net namespace支持
// https://code.dragonos.org.cn/xref/linux-6.1.9/net/netlink/af_netlink.c#532
/// 在 netlink_table 中查找 netlink 套接字
fn netlink_lookup(protocol: usize, portid: u32) -> Option<Arc<Mutex<Box<dyn NetlinkSocket>>>> {
    // todo: net 支持
    let nl_table = NL_TABLE.read();
    let index = protocol;
    let sk = nl_table[index].hash.get(&portid).unwrap();
    Some(Arc::clone(sk))
}

// https://code.dragonos.org.cn/xref/linux-6.1.9/net/netlink/af_netlink.c#672

pub enum Error {
    SocketTypeNotSupported,
    ProtocolNotSupported,
}

// netlink机制特定的内核抽象，不同于标准的trait Socket
pub trait NetlinkSocket: Socket + Any {
    // fn sk_prot(&self) -> &dyn proto;
    fn sk_family(&self) -> i32;
    fn sk_state(&self) -> NetlinkState;
    fn sk_protocol(&self) -> usize;
    fn sk_rmem_alloc(&self) -> usize;
    fn sk_rcvbuf(&self) -> usize;
    fn enqueue_skb(&mut self, skb: Arc<RwLock<SkBuff>>);
    fn is_kernel(&self) -> bool;
    fn equals(&self, other: Arc<Mutex<Box<dyn NetlinkSocket>>>) -> bool;
    fn portid(&self) -> u32;
    fn ngroups(&self) -> u64;
    fn groups(&self) -> Vec<u64>;
    fn flags(&self) -> Option<SockFlags>;
    fn sock_sndtimeo(&self, noblock: bool) -> i64;
    fn as_any(&self) -> &dyn Any;
}

pub trait NetlinkSocketWithCallback {
    fn sk_data_ready(&self, callback: impl Fn(i32) -> i32);
}
/* linux：struct sock has to be the first member of netlink_sock */
// linux 6.1.9中的netlink_sock结构体里，sock是一个很大的结构体，这里简化
// 意义是：netlink_sock（NetlinkSock）是一个sock（NetlinkSocket）, 实现了 Netlinksocket trait 和 Sock trait.


#[derive(Debug, Clone)]
struct NetlinkSockMetadata {}
impl NetlinkSockMetadata {
    fn new() -> NetlinkSockMetadata {
        NetlinkSockMetadata {}
    }
}
#[derive(Debug, Clone)]
#[cast_to([sync] Socket)]
#[cast_to([sync] NetlinkSocket)]
pub struct NetlinkSock {
    // sk: Option<Weak<dyn NetlinkSocket>>,
    portid: u32,
    node: Arc<HListHead>,
    dst_portid: u32,
    dst_group: u32,
    pub flags: u32,
    subscriptions: u32,
<<<<<<< HEAD
    ngroups: u32,
    groups: Vec<u32>,
=======
    ngroups: u64,
    groups: Vec<u64>,
>>>>>>> bbcca34a
    pub protocol:usize,
    bound: bool,
    state: NetlinkState,
    max_recvmsg_len: usize,
    dump_done_errno: i32,
    cb_running: bool,
    queue: Vec<Arc<RwLock<SkBuff>>>,
    data: Arc<Mutex<Vec<Vec<u8>>>>,
    sk_sndtimeo: i64,
    sk_rcvtimeo: i64,
    callback: Option<&'static dyn NetlinkCallback>,
}
impl Socket for NetlinkSock {
    fn connect(&self, _endpoint: Endpoint) -> Result<(), SystemError> {
        self.netlink_connect(_endpoint)
    }
    fn shutdown(&self, _type: ShutdownTemp) -> Result<(), SystemError> {
        todo!()
    }
    fn bind(&self, _endpoint: Endpoint) -> Result<(), SystemError> {
        log::debug!("NetlinkSock bind to {:?}", _endpoint);
        match _endpoint {
            Endpoint::Netlink(netlinkendpoint) => {
                let addr = netlinkendpoint.addr;
                let sock: Arc<Mutex<Box<dyn NetlinkSocket>>> =
                    Arc::new(Mutex::new(Box::new(self.clone())));
                return netlink_bind(sock, &addr);
            }
            _ => {
                return Err(SystemError::EINVAL);
            }
        }
    }
    fn close(&self) -> Result<(), SystemError>{
        Ok(())
    }
    fn listen(&self, _backlog: usize) -> Result<(), SystemError> {
        todo!()
    }
    fn accept(&self) -> Result<(Arc<Inode>, Endpoint), SystemError> {
        todo!()
    }

    fn wait_queue(&self) -> &WaitQueue {
        todo!()
    }

    fn poll(&self) -> usize {
        todo!()
    }
    // 借用 send_to 的接口模拟netlink_sendmsg的功能
    fn send_to(
        &self,
        buffer: &[u8],
        flags: MessageFlag,
        address: Endpoint,
    ) -> Result<usize, SystemError> {
        log::debug!("NetlinkSock send_to");
        return self.netlink_send(buffer, address);
    }
    // 借用 recv_from 的接口模拟netlink_recvmsg的功能
    fn recv_from(
        &self,
        msg: &mut [u8],
        flags: MessageFlag,
        address: Option<Endpoint>,
    ) -> Result<(usize, Endpoint), SystemError> {
        log::debug!("NetlinkSock recv_from");
        return self.netlink_recv(msg, flags);
    }
    fn send_buffer_size(&self) -> usize {
        log::warn!("send_buffer_size is implemented to 0");
        0
    }
    fn recv_buffer_size(&self) -> usize {
        log::warn!("recv_buffer_size is implemented to 0");
        0
    }

    fn set_option(&self, level: OptionsLevel, name: usize, val: &[u8]) -> Result<(), SystemError> {
        return netlink_setsockopt(self, level, name, val);
    }
}
impl IndexNode for NetlinkSock {
    fn read_at(
        &self,
        offset: usize,
        len: usize,
        buf: &mut [u8],
        _data: SpinLockGuard<FilePrivateData>,
    ) -> Result<usize, SystemError> {
        // Implementation of the function
        Ok(0)
    }
    fn write_at(
        &self,
        offset: usize,
        len: usize,
        buf: &[u8],
        _data: SpinLockGuard<FilePrivateData>,
    ) -> Result<usize, SystemError> {
        // Implementation of the function
        Ok(0)
    }
    fn fs(&self) -> Arc<dyn FileSystem> {
        todo!()
    }
    fn as_any_ref(&self) -> &dyn Any {
        self
    }
    fn list(&self) -> Result<Vec<String>, SystemError> {
        // Implementation of the function
        Ok(Vec::new())
    }
}
// TODO: 实现 NetlinkSocket trait
impl NetlinkSocket for NetlinkSock {
    fn sk_family(&self) -> i32 {
        0
    }
    fn sk_state(&self) -> NetlinkState {
        return self.state;
    }
    fn sk_protocol(&self) -> usize {
        return self.protocol;
    }
    fn sk_rmem_alloc(&self) -> usize {
        0
    }
    fn sk_rcvbuf(&self) -> usize {
        0
    }
    fn enqueue_skb(&mut self, skb: Arc<RwLock<SkBuff>>) {
        self.queue.push(skb);
    }    
    fn is_kernel(&self) -> bool {
        self.flags & NetlinkFlags::NETLINK_F_KERNEL_SOCKET.bits() != 0
    }
    fn equals(&self, other: Arc<Mutex<Box<dyn NetlinkSocket>>>) -> bool {
        let binding = other.lock();
        let nlk =
            binding
                .deref()
                .as_any()
                .downcast_ref::<NetlinkSock>()
                .ok_or(SystemError::EINVAL)
                .clone().unwrap(); 
        return self.portid == nlk.portid;
    }
    fn portid(&self) -> u32 {
        0
    }
    fn ngroups(&self) -> u64 {
        0
    }
    fn groups(&self) -> Vec<u64> {
        Vec::new()
    }
    fn flags(&self) -> Option<SockFlags> {
        Some(SockFlags::SockDead)
    }
    fn sock_sndtimeo(&self, noblock: bool) -> i64 {
        if noblock == true {
            return 0;
        } else {
            return self.sk_sndtimeo;
        }
    }
    fn as_any(&self) -> &dyn Any {
        self
    }
}
impl NetlinkSocketWithCallback for NetlinkSock {
    fn sk_data_ready(&self, callback: impl Fn(i32) -> i32) { /* 实现 */ }
}
impl NetlinkSock {
    /// 元数据的缓冲区的大小
    pub const DEFAULT_METADATA_BUF_SIZE: usize = 1024;
    /// 默认的接收缓冲区的大小 receive
    pub const DEFAULT_RX_BUF_SIZE: usize = 512 * 1024;
    /// 默认的发送缓冲区的大小 transmiss
    pub const DEFAULT_TX_BUF_SIZE: usize = 512 * 1024;
    pub fn new() -> NetlinkSock {
        let vec_of_vec_u8: Vec<Vec<u8>> = Vec::new();
        let mutex_protected = Mutex::new(vec_of_vec_u8);
        let data: Arc<Mutex<Vec<Vec<u8>>>> = Arc::new(mutex_protected);
        NetlinkSock {
            // sk: None,
            portid: 0,
            node: Arc::new(HListHead { first: None }),
            dst_portid: 0,
            dst_group: 0,
            flags: 0,
            subscriptions: 0,
            ngroups: 0,
            groups: vec![0; 32],
            bound: false,
            state: NetlinkState::NetlinkUnconnected,
            protocol:1,
            max_recvmsg_len: 0,
            dump_done_errno: 0,
            cb_running: false,
            queue: Vec::new(),
            data,
            sk_sndtimeo: 0,
            sk_rcvtimeo: 0,
            callback: None,
        }
    }
<<<<<<< HEAD
=======
    fn register(&self, listener: Box<dyn NetlinkMessageHandler>) {
        // Implementation of the function
    }
    fn unregister(&self, listener: Box<dyn NetlinkMessageHandler>) {
        // Implementation of the function
    }
>>>>>>> bbcca34a
    // https://code.dragonos.org.cn/xref/linux-6.1.9/net/netlink/af_netlink.c#1078
    ///
    fn netlink_connect(&self, _endpoint: Endpoint) -> Result<(), SystemError> {
        Ok(())
    }

    // https://code.dragonos.org.cn/xref/linux-6.1.9/net/netlink/af_netlink.c#1849
    /// 用户进程对netlink套接字调用 sendmsg() 系统调用后，内核执行netlink操作的总入口函数
    /// ## 参数
    /// - sock    - 指向用户进程的netlink套接字，也就是发送方的
    /// - msg     - 承载了发送方传递的netlink消息
    /// - len     - netlink消息长度
    /// ## 备注
    /// netlink套接字在创建的过程中(具体是在 netlink_create 开头)，已经和 netlink_ops (socket层netlink协议族的通用操作集合)关联,其中注册的 sendmsg 回调就是指向本函数
    fn netlink_send(&self, data: &[u8], address: Endpoint) -> Result<usize, SystemError> {
        log::info!("netlink_send: data: {:?}", data);
        // 一个有效的 Netlink 消息至少应该包含一个消息头
        if data.len() < size_of::<NLmsghdr>() {
            log::warn!("netlink_send: data too short, len: {}", data.len());
            return Err(SystemError::EINVAL);
        }
        #[allow(unsafe_code)]
        let header = unsafe { &*(data.as_ptr() as *const NLmsghdr) };
        if header.nlmsg_len as usize > data.len() {
            log::warn!("netlink_send: data too short, nlmsg_len: {}", header.nlmsg_len);
            return Err(SystemError::ENAVAIL);
        }
        // let message_type = NLmsgType::from(header.nlmsg_type);
        let mut buffer = self.data.lock();
        buffer.clear();

        let mut msg = Vec::new();
        let new_header = NLmsghdr {
            nlmsg_len: 0, // to be determined later
            nlmsg_type: NLmsgType::NLMSG_DONE.into(),
            nlmsg_flags: NLmsgFlags::NLM_F_MULTI,
            nlmsg_seq: header.nlmsg_seq,
            nlmsg_pid: header.nlmsg_pid,
        };
        // 将新消息头序列化到 msg 中
        msg.push_ext(new_header);
        // 将消息体数据追加到 msg 中
        msg.extend_from_slice(data);
        // 确保 msg 的长度按照 4 字节对齐
        msg.align4();
        // msg 的开头设置消息长度。
        msg.set_ext(0, msg.len() as u32);
        // 将序列化后的 msg 添加到发送缓冲区 buffer 中
        buffer.push(msg);
        Ok(data.len())
    }

    // https://code.dragonos.org.cn/xref/linux-6.1.9/net/netlink/af_netlink.c#1938
    /// 用户进程对 netlink 套接字调用 recvmsg() 系统调用后，内核执行 netlink 操作的总入口函数
    /// ## 参数
    /// - sock    - 指向用户进程的netlink套接字，也就是接收方的
    /// - msg     - 用于存放接收到的netlink消息
    /// - len     - 用户空间支持的netlink消息接收长度上限
    /// - flags   - 跟本次接收操作有关的标志位集合(主要来源于用户空间)
    fn netlink_recv(
        &self,
        msg: &mut [u8],
        flags: MessageFlag,
    ) -> Result<(usize, Endpoint), SystemError> {
        let mut copied: usize = 0;
        let mut buffer = self.data.lock();
        let msg_kernel = buffer.remove(0);

        // 判断是否是带外消息，如果是带外消息，直接返回错误码
        if flags == MessageFlag::OOB {
            log::warn!("netlink_recv: OOB message is not supported");
            return Err(SystemError::EOPNOTSUPP_OR_ENOTSUP);
        }

        // 计算实际要复制的数据长度，不能超过 msg_from 的长度 或 msg 缓冲区的长度
        let actual_len = msg_kernel.len().min(msg.len());

        if !msg_kernel.is_empty() {
            msg[..actual_len].copy_from_slice(&msg_kernel[..actual_len]);
            copied = actual_len;
        } else {
            // 如果没有数据可复制，返回 0 字节被复制
            copied = 0;
        }

        let endpoint = Endpoint::Netlink(NetlinkEndpoint {
            addr: SockAddrNl {
                nl_family: AddressFamily::Netlink,
                nl_pad: 0,
                nl_pid: self.portid,
                nl_groups: 0,
            },
        });

        // 返回复制的字节数和端点信息
        log::debug!("netlink_recv: copied: {}, endpoint: {:?}", copied, endpoint);
        Ok((copied, endpoint))
    }
}

#[derive(Clone)]
pub struct Listeners {
<<<<<<< HEAD
    // todo: rcu
    // 动态位图，每一位代表一个组播组，如果对应位为 1，表示有监听
    masks: Vec<u64>,
}
impl Listeners {
    /// 创建一个新的 `Listeners` 实例，并将 `masks` 的所有位初始化为 0
    pub fn new() -> Listeners {
        let masks = vec![0u64; 32];
        Listeners { masks }
=======
    // Recursive Wakeup Unlocking?
    masks: Vec<u64>,
}
impl Listeners {
    pub fn new() -> Listeners {
        Listeners { masks: Vec::new() }
>>>>>>> bbcca34a
    }
}

fn initialize_netlink_table() -> RwLock<Vec<NetlinkTable>> {
    let mut tables = Vec::with_capacity(MAX_LINKS);
    for _ in 0..MAX_LINKS {
        tables.push(NetlinkTable::new());
    }
    log::info!("initialize_netlink_table,len:{}",tables.len());
    RwLock::new(tables)
}

fn initialize_netlink_table() -> RwLock<Vec<NetlinkTable>> {
    let mut tables = Vec::with_capacity(MAX_LINKS);
    for _ in 0..MAX_LINKS {
        tables.push(NetlinkTable::new());
    }
    RwLock::new(tables)
}

lazy_static! {
    /// 一个维护全局的 NetlinkTable 向量，每一个元素代表一个 netlink 协议类型，最大数量为 MAX_LINKS
    pub static ref NL_TABLE: RwLock<Vec<NetlinkTable>> = initialize_netlink_table();
}
<<<<<<< HEAD
=======

>>>>>>> bbcca34a
pub fn netlink_has_listeners(sk: &NetlinkSock, group: u32) -> i32 {
    log::info!("netlink_has_listeners");
    let mut res = 0;
    let protocol = sk.sk_protocol();
    
    // 获取读锁
    let nl_table = NL_TABLE.read();
    
    // 检查 protocol 是否在范围内
    if protocol >= nl_table.len() {
        log::error!("Protocol {} is out of bounds, table's len is {}", protocol, nl_table.len());
        return res;
    }
    
    // 获取对应的 NetlinkTable
    let netlink_table = &nl_table[protocol];
    
    // 检查 listeners 是否存在
    if let Some(listeners) = &netlink_table.listeners {
        // 检查 group 是否在范围内
<<<<<<< HEAD
        log::info!("listeners.masks:{:?}",listeners.masks);
        if group > 0 && (group as usize - 1) < listeners.masks.len() {
            res = listeners.masks[group as usize - 1] as i32;
        } else {
            log::error!("Group {} is out of bounds, len is {}", group, listeners.masks.len());
=======
        if group > 0 && (group as usize - 1) < listeners.masks.len() {
            res = listeners.masks[group as usize - 1] as i32;
        } else {
            log::error!("Group {} is out of bounds", group);
>>>>>>> bbcca34a
        }
    } else {
        log::error!("Listeners for protocol {} are None", protocol);
    }
    
    res
}
struct NetlinkBroadcastData<'a> {
    exclude_sk: &'a Arc<dyn NetlinkSocket>,
    // net: &'a Net,
    portid: u32,
    group: u64,
    failure: i32,
    delivery_failure: i32,
    congested: i32,
    delivered: i32,
    allocation: u32,
    skb: Arc<RwLock<SkBuff>>,
    skb_2: Arc<RwLock<SkBuff>>,
}
impl<'a> NetlinkBroadcastData<'a> {
    pub fn copy_skb_to_skb_2(&mut self) {
        let skb = self.skb.read().clone();
        *self.skb_2.write() = skb;
    }
}
/// 尝试向指定用户进程 netlink 套接字发送组播消息
/// ## 参数：
/// - sk: 指向一个 sock 结构，对应一个用户进程 netlink 套接字
/// - info: 指向一个 netlink 组播消息的管理块
/// ## 备注：
/// 传入的 netlink 套接字跟组播消息属于同一种 netlink 协议类型，并且这个套接字开启了组播阅订，除了这些，其他信息(比如阅订了具体哪些组播)都是不确定的
fn do_one_broadcast(
    sk: Arc<Mutex<Box<dyn NetlinkSocket>>>,
    info: &mut Box<NetlinkBroadcastData>,
) -> Result<(), SystemError> {
    log::info!("do_one_broadcast");
    // 从Arc<dyn NetlinkSocket>中获取NetlinkSock
    let nlk: Arc<NetlinkSock> = Arc::clone(&sk)
        .arc_any()
        .downcast()
        .map_err(|_| SystemError::EINVAL)?;
    // 如果源 sock 和目的 sock 是同一个则直接返回
    if info.exclude_sk.equals(sk.clone()) {
        return Err(SystemError::EINVAL);
    }
    // 如果目的单播地址就是该 netlink 套接字
    // 或者目的组播地址超出了该 netlink 套接字的上限
    // 或者该 netlink 套接字没有阅订这条组播消息，都直接返回
    if nlk.portid() == info.portid
        || info.group > nlk.ngroups()
        || !nlk.groups().contains(&(info.group - 1))
    {
        return Err(SystemError::EINVAL);
    }
    // TODO: 需要net namespace支持
    // if !net_eq(sock_net(sk), info.net) {
    //     if !(nlk.flags & NetlinkFlags::LISTEN_ALL_NSID.bits()) {
    //         return;
    //     }
    //     if !peernet_has_id(sock_net(sk), info.net) {
    //         return;
    //     }
    //     if !file_ns_capable(sk.sk_socket.file, info.net.user_ns, CAP_NET_BROADCAST) {
    //         return;
    //     }
    // }

    // 如果 netlink 组播消息的管理块携带了 failure 标志, 则对该 netlink 套接字设置缓冲区溢出状态
    if info.failure != 0 {
        netlink_overrun(&sk);
        return Err(SystemError::EINVAL);
    }
    // 设置 skb2，其内容来自 skb
    if info.skb_2.read().is_empty() {
        if skb_shared(&info.skb) {
            info.copy_skb_to_skb_2();
        } else {
            info.skb_2 = Arc::new(RwLock::new(info.skb.read().clone()));
            skb_orphan(&info.skb_2);
        }
    }
    // 到这里如果 skb2 还是 NULL，意味着上一步中 clone 失败
    if info.skb_2.read().is_empty() {
        netlink_overrun(&sk);
        info.failure = 1;
        if !sk.lock().flags().is_none() & !NetlinkFlags::BROADCAST_SEND_ERROR.bits().is_zero() {
            info.delivery_failure = 1;
        }
        return Err(SystemError::EINVAL);
    }
    if sk_filter(&sk, &info.skb_2) {
        return Err(SystemError::EINVAL);
    }
    // TODO: 需要net namespace支持
    // peernet2id用于检索与给定网络(net)相关联的对等网络(peer)的ID
    // NETLINK_CB(info.skb_2).nsid = peernet2id(sock_net(sk), info.net);
    // if NETLINK_CB(info.skb_2).nsid != NETNSA_NSID_NOT_ASSIGNED {
    //     NETLINK_CB(info.skb_2).nsid_is_set = true;
    // }
    let ret = netlink_broadcast_deliver(Arc::clone(&sk), &info.skb_2);
    // 如果将承载了组播消息的 skb 发送到该用户进程 netlink 套接字失败
    if ret < 0 {
        netlink_overrun(&sk);
        if !sk.lock().flags().is_none() & !NetlinkFlags::BROADCAST_SEND_ERROR.bits().is_zero() {
            info.delivery_failure = 1;
        }
    } else {
        info.congested |= ret;
        info.delivered = 1;
        info.skb_2 = Arc::new(RwLock::new(info.skb.read().clone()));
    }
    drop(sk);
    log::info!("do_one_broadcast success");
    Ok(())
}
/// 发送 netlink 组播消息
/// ## 参数
/// - ssk: 源 sock
/// - skb: 属于发送方的承载了netlink消息的skb
/// - portid: 目的单播地址
/// - group: 目的组播地址
///
/// ## 备注: 以下2种情况都会调用到本函数：
///  [1]. 用户进程   --组播--> 用户进程
///  [2]. kernel     --组播--> 用户进程
///
pub fn netlink_broadcast<'a>(
    ssk: &'a Arc<dyn NetlinkSocket>,
    skb: Arc<RwLock<SkBuff>>,
    portid: u32,
    group: u64,
    allocation: u32,
) -> Result<(), SystemError> {
    log::info!("netlink_broadcast");
    // TODO: 需要net namespace支持
    // let net = sock_net(ssk);
    let mut info = Box::new(NetlinkBroadcastData {
        exclude_sk: ssk,
        // net,
        portid,
        group,
        failure: 0,
        delivery_failure: 0,
        congested: 0,
        delivered: 0,
        allocation,
        skb,
        skb_2: Arc::new(RwLock::new(SkBuff::new())),
    });

    // While we sleep in clone, do not allow to change socket list
    let nl_table = NL_TABLE.read();
    // 遍历该 netlink 套接字所在协议类型中所有阅订了组播功能的套接字，然后尝试向其发送该组播消息
    for sk in &mut nl_table[ssk.sk_protocol()].mc_list.iter() {
        let _ = do_one_broadcast(Arc::clone(sk), &mut info);
    }

    drop(info.skb);

    if info.delivery_failure != 0 {
        return Err(SystemError::ENOBUFS);
    }
    drop(info.skb_2);

    if info.delivered != 0 {
        if info.congested != 0 {
            Syscall::do_sched_yield()?;
        }
        return Ok(());
    }
    return Err(SystemError::ESRCH);
}

/// 对网络套接字(sk)和网络数据包(skb)进行过滤
fn sk_filter(sk: &Arc<Mutex<Box<dyn NetlinkSocket>>>, skb: &Arc<RwLock<SkBuff>>) -> bool {
    // TODO: Implementation of the function
    false
}

// https://code.dragonos.org.cn/xref/linux-6.1.9/net/netlink/af_netlink.c?fi=netlink_has_listeners#1400
/// 处理Netlink套接字的广播消息传递
/// - 将携带了 netlink 组播消息的 skb 发送到指定目的用户进程 netlink 套接字
///
/// ## 参数
/// - sk: 指向一个 sock 结构，对应一个用户进程 netlink 套接字
/// - skb: 指向一个网络缓冲区 skb，携带了 netlink 组播消息
///
/// ## 返回值      
///  - -1: 套接字接收条件不满足
///  - 0: netlink组播消息发送成功，套接字已经接收但尚未处理数据长度小于等于其接收缓冲的1/2
///  - 1: netlink组播消息发送成功，套接字已经接收但尚未处理数据长度大于其接收缓冲的1/2(这种情况似乎意味着套接字处于拥挤状态)
///
/// ## 备注：
/// - 到这里，已经确定了传入的 netlink 套接字跟组播消息匹配正确；
/// - netlink 组播消息不支持阻塞
fn netlink_broadcast_deliver(
    sk: Arc<Mutex<Box<dyn NetlinkSocket>>>,
    skb: &Arc<RwLock<SkBuff>>,
) -> i32 {
    log::info!("netlink_broadcast_deliver");
    let nlk: Arc<RwLock<NetlinkSock>> = Arc::clone(&sk)
        .arc_any()
        .downcast()
        .expect("Invalid downcast to LockedNetlinkSock");
    let nlk_guard = nlk.read();
    // 如果接收缓冲区的已分配内存小于或等于其总大小，并且套接字没有被标记为拥塞，则继续执行内部的代码块。
    if (sk.lock().sk_rmem_alloc() <= sk.lock().sk_rcvbuf())
        && !(nlk_guard.state == NetlinkState::NETLINK_S_CONGESTED)
    {
        // 如果满足接收条件，则设置skb的所有者是该netlink套接字
        netlink_skb_set_owner_r(skb, sk.clone());
        // 将 skb 发送到该 netlink 套接字，实际也就是将该 skb 放入了该套接字的接收队列中
        let _ = netlink_sendskb(sk.clone(), skb);
        // 如果套接字的接收缓冲区已经接收但尚未处理数据长度大于其接收缓冲的1/2，则返回1
        if &sk.lock().sk_rmem_alloc() > &(sk.lock().sk_rcvbuf() >> 1) {
            return 1;
        } else {
            return 0;
        }
    }
    -1
}
// https://code.dragonos.org.cn/xref/linux-6.1.9/net/netlink/af_netlink.c?fi=netlink_has_listeners#387
/// 设置一个网络缓冲区skb的所有者为指定的源套接字sk
fn netlink_skb_set_owner_r(skb: &Arc<RwLock<SkBuff>>, sk: Arc<Mutex<Box<dyn NetlinkSocket>>>) {
    // WARN_ON(skb->sk != NULL);
    let mut skb_write = skb.write();
    skb_write.sk = sk;
    // skb->destructor = netlink_skb_destructor;
    // atomic_add(skb->truesize, &sk->sk_rmem_alloc);
    // sk_mem_charge(sk, skb->truesize);
}
pub struct NetlinkSocketWrapper {
    sk: Arc<dyn NetlinkSocket>,
}
impl NetlinkSocketWrapper {
    pub fn new(sk: Arc<dyn NetlinkSocket>) -> NetlinkSocketWrapper {
        NetlinkSocketWrapper { sk }
    }
}
// https://code.dragonos.org.cn/xref/linux-6.1.9/net/netlink/af_netlink.c?fi=netlink_has_listeners#1268
/// 将一个网络缓冲区 skb 中的数据发送到指定的 目标进程套接字 sk
fn netlink_sendskb(sk: Arc<Mutex<Box<dyn NetlinkSocket>>>, skb: &Arc<RwLock<SkBuff>>) -> u32 {
    let len = skb.read().len;
    {
        // 将 skb 放入该 netlink 套接字接收队列末尾
        sk.lock().enqueue_skb(skb.clone());
        // 执行 sk_data_ready 回调通知该套接字有数据可读
        let nlk: Arc<NetlinkSock> = Arc::clone(&sk)
            .arc_any()
            .downcast()
            .expect("Invalid downcast to NetlinkSock");
        sk_data_ready(nlk);
    }
    len
}
// https://code.dragonos.org.cn/xref/linux-6.1.9/net/netlink/af_netlink.c#1337
/// 内核执行 netlink 单播消息
/// ## 参数
/// - ssk：源sock结构
/// - skb: 属于发送方的承载了 netlink 消息的 skb
/// - portid: 目的单播地址
/// - nonblock    - 1：非阻塞调用，2：阻塞调用
fn netlink_unicast(
    ssk: Arc<Mutex<Box<dyn NetlinkSocket>>>,
    skb: Arc<RwLock<SkBuff>>,
    portid: u32,
    nonblock: bool,
) -> Result<u32, SystemError> {
    let mut err: i32;
    let timeo: i64;
    // todo：重新调整skb的大小
    // skb = netlink_trim(skb, gfp_any());
    // 计算发送超时时间(如果是非阻塞调用，则返回 0)
    timeo = ssk.lock().sock_sndtimeo(nonblock);
    loop {
        // 根据源sock结构和目的单播地址，得到目的sock结构
        let sk = netlink_getsockbyportid(ssk.clone(), portid);
        if sk.is_err() {
            drop(skb);
            return Err(sk.err().unwrap());
        }
        let sk = sk.unwrap();

        if sk.lock().is_kernel() {
            return Ok(netlink_unicast_kernel(sk, ssk, skb));
        }

        if sk_filter(&sk, &skb) {
            let err = skb.read().len;
            drop(skb);
            return Err(SystemError::EINVAL);
        }

        err = netlink_attachskb(sk.clone(), skb.clone(), timeo, ssk.clone()).unwrap() as i32;
        if err == 1 {
            continue; // 重试
        }
        if err != 0 {
            return Err(SystemError::EAGAIN_OR_EWOULDBLOCK);
        }
        return Ok(netlink_sendskb(sk, &skb));
    }
}

// https://code.dragonos.org.cn/xref/linux-6.1.9/net/netlink/af_netlink.c#1316
/// 来自用户进程的 netlink 消息 单播 发往内核 netlink 套接字
/// ## 参数
/// - sk：目的sock结构
/// - skb：属于发送方的承载了netlink消息的skb
/// - ssk：源sock结构
/// ## 备注：
/// - skb的所有者在本函数中发生了变化
fn netlink_unicast_kernel(
    sk: Arc<Mutex<Box<dyn NetlinkSocket>>>,
    ssk: Arc<Mutex<Box<dyn NetlinkSocket>>>,
    skb: Arc<RwLock<SkBuff>>,
) -> u32 {
    let mut ret: u32;
    let nlk: Arc<RwLock<NetlinkSock>> = Arc::clone(&sk)
        .arc_any()
        .downcast()
        .map_err(|_| SystemError::EINVAL)
        .expect("Invalid downcast to LockedNetlinkSock");
    let nlk_guard = nlk.read();
    // ret = ECONNREFUSED = 111;
    ret = 111;
    // 检查内核netlink套接字是否注册了netlink_rcv回调(就是各个协议在创建内核netlink套接字时通常会传入的input函数)
    if !nlk_guard.callback.is_none() {
        ret = skb.read().len;
        netlink_skb_set_owner_r(&skb, sk);
        // todo: netlink_deliver_tap_kernel(sk, ssk, skb);
        nlk_guard.callback.unwrap().netlink_rcv(skb.clone());
        drop(skb);
    } else {
        // 如果指定的内核netlink套接字没有注册netlink_rcv回调，就直接丢弃所有收到的netlink消息
        drop(skb);
    }
    return ret;
}
// https://code.dragonos.org.cn/s?refs=netlink_attachskb&project=linux-6.1.9
/// 将一个指定skb绑定到一个指定的属于用户进程的netlink套接字上
/// ## 参数
/// - sk: 目的套接字
/// - ssk: 源套接字
/// - skb: 待绑定的skb
/// - timeo: 超时时间
/// ## 返回值
/// - 小于0：表示错误，skb已经被释放，对套接字的引用也被释放。
/// - 0：表示继续执行，skb可以被附加到套接字上。
/// - 1：表示需要重新查找，可能因为等待超时或接收缓冲区不足。
fn netlink_attachskb(
    sk: Arc<Mutex<Box<dyn NetlinkSocket>>>,
    skb: Arc<RwLock<SkBuff>>,
    mut timeo: i64,
    ssk: Arc<Mutex<Box<dyn NetlinkSocket>>>,
) -> Result<u64, SystemError> {
    let nlk: Arc<RwLock<NetlinkSock>> = Arc::clone(&sk)
        .arc_any()
        .downcast()
        .map_err(|_| SystemError::EINVAL)?;
    let nlk_guard = nlk.read();
    let ssk_option: Option<Arc<Mutex<Box<dyn NetlinkSocket>>>> = Some(ssk.clone());

    /*
        如果目的netlink套接字上已经接收尚未处理的数据大小超过了接收缓冲区大小，
        或者目的netlink套接字被设置了拥挤标志，
        意味着该sbk不能立即被目的netlink套接字接收，需要加入等待队列
    */
    if sk.lock().sk_rmem_alloc() > sk.lock().sk_rcvbuf()
        || nlk_guard.state == NetlinkState::NETLINK_S_CONGESTED
    {
        // 申请一个等待队列
        let mut wq = WaitQueue::default();
        // 如果传入的超时时间为0, 意味着非阻塞调用，则丢弃这条 netlink 消息，并返回 EAGAIN
        if timeo == 0 {
            /* 如果该netlink消息对应的源sock结构不存在，或者该netlink消息来自kernel
             * 则对目的netlink套接字设置缓冲区溢出状态
             */
            if ssk_option.is_none() || ssk.lock().is_kernel() {
                netlink_overrun(&sk);
            }
            drop(skb);
            return Err(SystemError::EAGAIN_OR_EWOULDBLOCK);
        }
        // 程序运行到这里意味着是阻塞调用
        // 改变当前进程状态为可中断
        // __set_current_state(TASK_INTERRUPTIBLE);
        // todo: 将目的netlink套接字加入等待队列
        // add_wait_queue(&nlk_guard.wait, &wait);

        // 程序到这里意味着被唤醒了
        // 如果接收条件还是不满足，则要计算剩余的超时时间
        if (sk.lock().sk_rmem_alloc() > sk.lock().sk_rcvbuf() ||
        nlk_guard.state == NetlinkState::NETLINK_S_CONGESTED) &&
        // todo: sock_flag
		    sk.lock().flags() != Some(SockFlags::SockDead)
        {
            timeo = schedule_timeout(timeo)?;
        }
        // 改变当前进程状态为运行
        // __set_current_state(TASK_RUNNING);
        // 将目的 netlink 套接字从等待队列中删除
        // remove_wait_queue(&nlk_guard.wait, &wait);

        // todo: 如果在等待期间接收到信号
        // if (signal_pending(current)) {
        // 	drop(skb);
        // 	return sock_intr_errno(*timeo);
        // }
        return Ok(1);
    }
    netlink_skb_set_owner_r(&skb, sk);
    return Ok(0);
}

fn netlink_getsockbyportid(
    ssk: Arc<Mutex<Box<dyn NetlinkSocket>>>,
    portid: u32,
) -> Result<Arc<Mutex<Box<dyn NetlinkSocket>>>, SystemError> {
    let sock: Arc<Mutex<Box<dyn NetlinkSocket>>> = netlink_lookup(ssk.lock().sk_protocol(), portid).unwrap();
    if Some(sock.clone()).is_none() {
        return Err(SystemError::ECONNREFUSED);
    }

    /* Don't bother queuing skb if kernel socket has no input function */
    let nlk_sock: Arc<RwLock<NetlinkSock>> = Arc::clone(&sock)
        .arc_any()
        .downcast()
        .map_err(|_| SystemError::EINVAL)?;
    let nlk_sock_guard = nlk_sock.read();
    let nlk_ssk: Arc<RwLock<NetlinkSock>> = Arc::clone(&ssk)
        .arc_any()
        .downcast()
        .map_err(|_| SystemError::EINVAL)?;
    let nlk_ssk_guard = nlk_ssk.read();
    /* dst_portid and sk_state can be changed in netlink_connect() */
    if sock.lock().sk_state() == NetlinkState::NetlinkUnconnected
        && (nlk_sock_guard.dst_portid) != nlk_ssk_guard.portid
    {
        return Err(SystemError::ECONNREFUSED);
    }
    return Ok(sock);
}

/// 设置 netlink 套接字的选项
fn netlink_setsockopt(nlk:&NetlinkSock, level: OptionsLevel, optname: usize, optval: &[u8]) -> Result<(), SystemError> {
    if level!=OptionsLevel::NETLINK {
        return Err(SystemError::ENOPROTOOPT);
    }
    let optlen = optval.len();
    let mut val: usize = 0;
    if optlen >= size_of::<usize>() {
        unsafe {
            if optval.len() >= size_of::<usize>() {
                // 将 optval 中的数据拷贝到 val 中
                copy_nonoverlapping(optval.as_ptr(), &mut val as *mut usize as *mut u8, size_of::<usize>());
            } else {
                return Err(SystemError::EFAULT);
            }
        }
    } else {
        return Err(SystemError::EINVAL);
    }
    match optname {
        // add 和 drop 对应同一段代码
        NETLINK_ADD_MEMBERSHIP | NETLINK_DROP_MEMBERSHIP => {
            let group = val as u64;
            let mut nl_table = NL_TABLE.write();
            let netlink_table = &mut nl_table[nlk.protocol];
            let listeners = netlink_table.listeners.as_mut().unwrap();
            let group = group - 1;
            let mask = 1 << (group % 64);
            let idx = group / 64;
            if optname == NETLINK_ADD_MEMBERSHIP {
                listeners.masks[idx as usize] |= mask;
            } else {
                listeners.masks[idx as usize] &= !mask;
            }
        }
        NETLINK_PKTINFO => {
        //     if val != 0 {
        //     nlk.flags |= NetlinkFlags::RECV_PKTINFO.bits();
        //     } else {
        //     nlk.flags &= !NetlinkFlags::RECV_PKTINFO.bits();
        //     }
        }
        _ => {
            return Err(SystemError::ENOPROTOOPT);
        }
    }
    Ok(())

}


fn netlink_update_listeners(nlk: MutexGuard<NetlinkSock>) {
    log::info!("netlink_update_listeners");
    let mut nl_table = NL_TABLE.write();
    let netlink_table = &mut nl_table[nlk.protocol];
    let listeners = netlink_table.listeners.as_mut().unwrap();
    listeners.masks.clear();
    log::info!("nlk.ngroups:{}",nlk.ngroups);
    listeners.masks.resize(nlk.ngroups as usize, 0);
    log::info!("nlk.groups:{:?}",nlk.groups);
    for group in &nlk.groups {
        let mask = 1 << (group % 64);
        let idx = group / 64;
        
        listeners.masks[idx as usize] |= mask;
        log::info!("group:{},mask:{},idx:{},masks:{:?}",group,mask,idx,listeners.masks);
    }
}

/// 重新分配 netlink 套接字的组
fn netlink_realloc_groups(nlk: &mut MutexGuard<NetlinkSock>) -> Result<(), SystemError> {
    let nl_table = NL_TABLE.write();
    let groups = nl_table[nlk.protocol].groups;
    if nl_table[nlk.protocol].registered == 0 {
        // 没有注册任何组
        log::warn!("netlink_realloc_groups: not registered");
        return Err(SystemError::ENOENT);
    }
    if nlk.ngroups >= groups {
        // 当前已分配的组数量 大于或等于 groups（当前协议的组数量），则没有必要重新分配\
        log::info!("netlink_realloc_groups: no need to realloc");
        return Ok(());
    }
    log::info!("nlk.ngroups:{},groups:{}",nlk.ngroups,groups);
    let mut new_groups = vec![0u32; groups as usize];
    log::info!("nlk.groups:{:?}",nlk.groups);
    // 当 nlk.ngroups 大于 0 时复制数据
    if nlk.ngroups > 0 {
        new_groups[..nlk.ngroups as usize].copy_from_slice(&nlk.groups);
    }
    nlk.groups = new_groups;
    nlk.ngroups = groups;
    log::info!("nlk.groups:{:?}",nlk.groups);
    Ok(())
}<|MERGE_RESOLUTION|>--- conflicted
+++ resolved
@@ -1,56 +1,42 @@
 // 参考https://code.dragonos.org.cn/xref/linux-6.1.9/net/netlink/af_netlink.c
-<<<<<<< HEAD
-use core::ops::Deref;
-use core::ptr::copy_nonoverlapping;
-=======
-use core::cmp::{max, min};
-use core::ops::{Deref, DerefMut};
->>>>>>> bbcca34a
-use core::{any::Any, fmt::Debug, hash::Hash};
-use core::mem;
-use alloc::string::String;
-use alloc::sync::Arc;
-use hashbrown::HashMap;
-use intertrait::CastFromSync;
-<<<<<<< HEAD
-use netlink::netlink::{sk_data_ready, NetlinkKernelCfg, NETLINK_ADD_MEMBERSHIP, NETLINK_DROP_MEMBERSHIP, NETLINK_PKTINFO};
-=======
-use log::warn;
-use netlink::callback;
-use netlink::netlink::{sk_data_ready, NetlinkKernelCfg};
->>>>>>> bbcca34a
-use num::Zero;
-use system_error::SystemError;
-use unified_init::macros::unified_init;
 use crate::filesystem::vfs::{FilePrivateData, FileSystem, IndexNode};
-use system_error::SystemError::ECONNREFUSED;
-<<<<<<< HEAD
 use crate::libs::mutex::{Mutex, MutexGuard};
-=======
-use crate::libs::mutex::Mutex;
->>>>>>> bbcca34a
 use crate::libs::rwlock::RwLockWriteGuard;
-use crate::libs::spinlock::{SpinLockGuard};
+use crate::libs::spinlock::SpinLockGuard;
 use crate::net::socket::netlink::skbuff::SkBuff;
 use crate::net::socket::*;
 use crate::net::syscall::SockAddrNl;
 use crate::time::timer::schedule_timeout;
 use crate::{libs::rwlock::RwLock, syscall::Syscall};
+use alloc::string::String;
+use alloc::sync::Arc;
 use alloc::{boxed::Box, vec::Vec};
+use core::mem;
+use core::ops::Deref;
+use core::ptr::copy_nonoverlapping;
+use core::{any::Any, fmt::Debug, hash::Hash};
+use hashbrown::HashMap;
+use intertrait::CastFromSync;
+use netlink::{
+    sk_data_ready, NetlinkKernelCfg, NETLINK_ADD_MEMBERSHIP, NETLINK_DROP_MEMBERSHIP,
+    NETLINK_PKTINFO,
+};
+use num::Zero;
+use system_error::SystemError;
+use system_error::SystemError::ECONNREFUSED;
+use unified_init::macros::unified_init;
 
 use crate::net::socket::{AddressFamily, Endpoint, Inode, MessageFlag, Socket};
 use lazy_static::lazy_static;
 
 use super::callback::NetlinkCallback;
 use super::endpoint::NetlinkEndpoint;
-use super::netlink::{
-    NLmsgFlags, NLmsgType, NLmsghdr, VecExt, NETLINK_USERSOCK, NL_CFG_F_NONROOT_SEND,
-};
 use super::netlink_proto::{proto_register, NETLINK_PROTO};
 use super::skbuff::{netlink_overrun, skb_orphan, skb_shared};
 use super::sock::SockFlags;
+use super::{NLmsgFlags, NLmsgType, NLmsghdr, VecExt, NETLINK_USERSOCK, NL_CFG_F_NONROOT_SEND};
 use crate::init::initcall::INITCALL_CORE;
-use crate::net::socket::netlink::netlink::NetlinkState;
+use crate::net::socket::netlink::NetlinkState;
 // Flags constants
 bitflags! {
     pub struct NetlinkFlags: u32 {
@@ -99,6 +85,7 @@
         }
     }
 }
+type NetlinkSockComparator = Arc<dyn Fn(&NetlinkSock) -> bool + Send + Sync>;
 /// 每一个netlink协议族都有一个NetlinkTable，用于保存该协议族的所有netlink套接字
 pub struct NetlinkTable {
     hash: HashMap<u32, Arc<Mutex<Box<dyn NetlinkSocket>>>>,
@@ -109,17 +96,15 @@
     mc_list: HListHead,
     pub bind: Option<Arc<dyn Fn(i32) -> i32 + Send + Sync>>,
     pub unbind: Option<Arc<dyn Fn(i32) -> i32 + Send + Sync>>,
-    pub compare: Option<Arc<dyn Fn(&NetlinkSock) -> bool + Send + Sync>>,
-}
-impl<'a> NetlinkTable {
+    pub compare: Option<NetlinkSockComparator>,
+}
+impl NetlinkTable {
     fn new() -> NetlinkTable {
         NetlinkTable {
             hash: HashMap::new(),
-<<<<<<< HEAD
-            listeners: Some(Listeners { masks: Vec::with_capacity(32) }),
-=======
-            listeners: Some(Listeners { masks: Vec::new() }),
->>>>>>> bbcca34a
+            listeners: Some(Listeners {
+                masks: Vec::with_capacity(32),
+            }),
             registered: 0,
             flags: 0,
             groups: 32,
@@ -129,13 +114,8 @@
             compare: None,
         }
     }
-<<<<<<< HEAD
     fn listeners(&self) -> Listeners {
         Listeners::new()
-=======
-    fn listeners(&self) -> RCuListeners {
-        RCuListeners::new()
->>>>>>> bbcca34a
     }
     fn flags(&self) -> u32 {
         0
@@ -145,11 +125,6 @@
     }
     pub fn set_registered(&mut self, registered: u32) {
         self.registered = registered;
-<<<<<<< HEAD
-    }
-    pub fn set_flags(&mut self, flags: u32) {
-        self.flags = flags;
-=======
     }
     pub fn set_flags(&mut self, flags: u32) {
         self.flags = flags;
@@ -166,27 +141,6 @@
         self.compare = cfg.compare;
     }
 }
-
-pub struct LockedNetlinkTable(RwLock<NetlinkTable>);
-
-impl LockedNetlinkTable {
-    pub fn new(netlinktable: NetlinkTable) -> LockedNetlinkTable {
-        LockedNetlinkTable(RwLock::new(netlinktable))
->>>>>>> bbcca34a
-    }
-    pub fn set_groups(&mut self, groups: u32) {
-        self.groups = groups;
-    }
-    pub fn get_registered(&self) -> u32 {
-        self.registered
-    }
-    fn set_callbacks(&mut self, cfg: NetlinkKernelCfg) {
-        self.bind = cfg.bind;
-        self.unbind = cfg.unbind;
-        self.compare = cfg.compare;
-    }
-}
-
 
 // https://code.dragonos.org.cn/xref/linux-6.1.9/net/netlink/af_netlink.c#2916
 /// netlink 协议的最大数量
@@ -263,7 +217,10 @@
 
     let index = NETLINK_USERSOCK;
     nl_table[index].groups = groups;
-    log::debug!("netlink_add_usersock_entry: nl_table[index].groups: {}", nl_table[index].groups);
+    log::debug!(
+        "netlink_add_usersock_entry: nl_table[index].groups: {}",
+        nl_table[index].groups
+    );
     // rcu_assign_pointer(nl_table[index].listeners, listeners);
     // nl_table[index].module = THIS_MODULE;
     nl_table[index].registered = 1;
@@ -271,12 +228,11 @@
 }
 // https://code.dragonos.org.cn/xref/linux-6.1.9/net/netlink/af_netlink.c#572
 /// 内核套接字插入 nl_table
-pub fn netlink_insert(sk: Arc<Mutex<Box<dyn NetlinkSocket>>>, portid: u32) -> Result<(), SystemError> {
-<<<<<<< HEAD
+pub fn netlink_insert(
+    sk: Arc<Mutex<Box<dyn NetlinkSocket>>>,
+    portid: u32,
+) -> Result<(), SystemError> {
     let mut nl_table: RwLockWriteGuard<Vec<NetlinkTable>> = NL_TABLE.write();
-=======
-    let mut nl_table = NL_TABLE.write();
->>>>>>> bbcca34a
 
     let index = sk.lock().sk_protocol();
 
@@ -302,7 +258,7 @@
         // 绑定端口
         nlk_guard.portid = portid;
         // 设置套接字已绑定
-        nlk_guard.bound = portid!=0;
+        nlk_guard.bound = portid != 0;
         // 将套接字插入哈希表
         nl_table[index].hash.insert(portid, Arc::clone(&sk));
         log::debug!("netlink_insert: inserted socket\n");
@@ -310,7 +266,7 @@
 
     Ok(())
 }
-/// 
+
 fn netlink_bind(
     sock: Arc<Mutex<Box<dyn NetlinkSocket>>>,
     addr: &SockAddrNl,
@@ -336,7 +292,6 @@
     ));
     let nladdr = addr;
     let mut groups: u32;
-    let bound: bool;
     log::info!("netlink_bind: nl_family: {:?}", nladdr.nl_family);
     if nladdr.nl_family != AddressFamily::Netlink {
         log::warn!("netlink_bind: nl_family != AF_NETLINK");
@@ -346,36 +301,21 @@
     log::info!("netlink_bind: groups: {}", groups);
     let mut nlk = nlk.lock();
     // Only superuser is allowed to listen multicasts
-<<<<<<< HEAD
     if groups != 0 {
-        let group_count = addr.nl_groups.count_ones() as u32; // 计算多播组数量
+        let group_count = addr.nl_groups.count_ones(); // 计算多播组数量
         nlk.ngroups = group_count;
         // if !netlink_allowed(sock, NL_CFG_F_NONROOT_RECV) {
         //     return Err(-EPERM);
         // }
         let _ = netlink_realloc_groups(&mut nlk);
     }
-    
+
     // BITS_PER_LONG = __WORDSIZE = 64
     if nlk.ngroups < 64 {
-=======
-    // if groups != 0 {
-    //     if !netlink_allowed(sock, NL_CFG_F_NONROOT_RECV) {
-    //         return Err(-EPERM);
-    //     }
-    //     err = netlink_realloc_groups(sk);
-    //     if err != 0 {
-    //         return Err(err);
-    //     }
-    // }
-
-    // BITS_PER_LONG = __WORDSIZE = 64
-    if nlk.ngroups < 64 as u64 {
->>>>>>> bbcca34a
         groups &= (1 << nlk.ngroups) - 1;
     }
 
-    bound = nlk.bound;
+    let bound = nlk.bound;
     log::info!("netlink_bind: bound: {}", bound);
     if bound {
         // Ensure nlk.portid is up-to-date.
@@ -410,17 +350,17 @@
             netlink_autobind(sock, &mut nlk.portid);
         };
         // if err != 0 {
-            // BITS_PER_TYPE<TYPE> = SIZEOF TYPE * BITS PER BYTES
-            // todo
-            // netlink_undo_bind(mem::size_of::<u32>() * 8, groups, sk);
-            // netlink_unlock_table();
+        // BITS_PER_TYPE<TYPE> = SIZEOF TYPE * BITS PER BYTES
+        // todo
+        // netlink_undo_bind(mem::size_of::<u32>() * 8, groups, sk);
+        // netlink_unlock_table();
         //     return Err(SystemError::EINVAL);
         // }
     }
     // todo
     // netlink_update_subscriptions(sk, nlk.subscriptions + hweight32(groups) - hweight32(nlk.groups.unwrap()[0]));
     log::info!("netlink_bind: nlk.groups: {:?}", nlk.groups);
-    nlk.groups[0] = (nlk.groups[0] & !0xffffffff) | groups;
+    nlk.groups[0] = groups;
     log::info!("netlink_bind: nlk.groups: {:?}", nlk.groups);
     netlink_update_listeners(nlk);
 
@@ -498,7 +438,6 @@
 // linux 6.1.9中的netlink_sock结构体里，sock是一个很大的结构体，这里简化
 // 意义是：netlink_sock（NetlinkSock）是一个sock（NetlinkSocket）, 实现了 Netlinksocket trait 和 Sock trait.
 
-
 #[derive(Debug, Clone)]
 struct NetlinkSockMetadata {}
 impl NetlinkSockMetadata {
@@ -517,14 +456,9 @@
     dst_group: u32,
     pub flags: u32,
     subscriptions: u32,
-<<<<<<< HEAD
     ngroups: u32,
     groups: Vec<u32>,
-=======
-    ngroups: u64,
-    groups: Vec<u64>,
->>>>>>> bbcca34a
-    pub protocol:usize,
+    pub protocol: usize,
     bound: bool,
     state: NetlinkState,
     max_recvmsg_len: usize,
@@ -557,7 +491,7 @@
             }
         }
     }
-    fn close(&self) -> Result<(), SystemError>{
+    fn close(&self) -> Result<(), SystemError> {
         Ok(())
     }
     fn listen(&self, _backlog: usize) -> Result<(), SystemError> {
@@ -658,19 +592,19 @@
     }
     fn enqueue_skb(&mut self, skb: Arc<RwLock<SkBuff>>) {
         self.queue.push(skb);
-    }    
+    }
     fn is_kernel(&self) -> bool {
         self.flags & NetlinkFlags::NETLINK_F_KERNEL_SOCKET.bits() != 0
     }
     fn equals(&self, other: Arc<Mutex<Box<dyn NetlinkSocket>>>) -> bool {
         let binding = other.lock();
-        let nlk =
-            binding
-                .deref()
-                .as_any()
-                .downcast_ref::<NetlinkSock>()
-                .ok_or(SystemError::EINVAL)
-                .clone().unwrap(); 
+        let nlk = binding
+            .deref()
+            .as_any()
+            .downcast_ref::<NetlinkSock>()
+            .ok_or(SystemError::EINVAL)
+            .clone()
+            .unwrap();
         return self.portid == nlk.portid;
     }
     fn portid(&self) -> u32 {
@@ -683,10 +617,10 @@
         Vec::new()
     }
     fn flags(&self) -> Option<SockFlags> {
-        Some(SockFlags::SockDead)
+        Some(SockFlags::Dead)
     }
     fn sock_sndtimeo(&self, noblock: bool) -> i64 {
-        if noblock == true {
+        if noblock {
             return 0;
         } else {
             return self.sk_sndtimeo;
@@ -697,7 +631,8 @@
     }
 }
 impl NetlinkSocketWithCallback for NetlinkSock {
-    fn sk_data_ready(&self, callback: impl Fn(i32) -> i32) { /* 实现 */ }
+    fn sk_data_ready(&self, callback: impl Fn(i32) -> i32) { /* 实现 */
+    }
 }
 impl NetlinkSock {
     /// 元数据的缓冲区的大小
@@ -722,7 +657,7 @@
             groups: vec![0; 32],
             bound: false,
             state: NetlinkState::NetlinkUnconnected,
-            protocol:1,
+            protocol: 1,
             max_recvmsg_len: 0,
             dump_done_errno: 0,
             cb_running: false,
@@ -733,17 +668,7 @@
             callback: None,
         }
     }
-<<<<<<< HEAD
-=======
-    fn register(&self, listener: Box<dyn NetlinkMessageHandler>) {
-        // Implementation of the function
-    }
-    fn unregister(&self, listener: Box<dyn NetlinkMessageHandler>) {
-        // Implementation of the function
-    }
->>>>>>> bbcca34a
     // https://code.dragonos.org.cn/xref/linux-6.1.9/net/netlink/af_netlink.c#1078
-    ///
     fn netlink_connect(&self, _endpoint: Endpoint) -> Result<(), SystemError> {
         Ok(())
     }
@@ -765,8 +690,11 @@
         }
         #[allow(unsafe_code)]
         let header = unsafe { &*(data.as_ptr() as *const NLmsghdr) };
-        if header.nlmsg_len as usize > data.len() {
-            log::warn!("netlink_send: data too short, nlmsg_len: {}", header.nlmsg_len);
+        if header.nlmsg_len > data.len() {
+            log::warn!(
+                "netlink_send: data too short, nlmsg_len: {}",
+                header.nlmsg_len
+            );
             return Err(SystemError::ENAVAIL);
         }
         // let message_type = NLmsgType::from(header.nlmsg_type);
@@ -776,7 +704,7 @@
         let mut msg = Vec::new();
         let new_header = NLmsghdr {
             nlmsg_len: 0, // to be determined later
-            nlmsg_type: NLmsgType::NLMSG_DONE.into(),
+            nlmsg_type: NLmsgType::NLMSG_DONE,
             nlmsg_flags: NLmsgFlags::NLM_F_MULTI,
             nlmsg_seq: header.nlmsg_seq,
             nlmsg_pid: header.nlmsg_pid,
@@ -844,7 +772,6 @@
 
 #[derive(Clone)]
 pub struct Listeners {
-<<<<<<< HEAD
     // todo: rcu
     // 动态位图，每一位代表一个组播组，如果对应位为 1，表示有监听
     masks: Vec<u64>,
@@ -854,14 +781,6 @@
     pub fn new() -> Listeners {
         let masks = vec![0u64; 32];
         Listeners { masks }
-=======
-    // Recursive Wakeup Unlocking?
-    masks: Vec<u64>,
-}
-impl Listeners {
-    pub fn new() -> Listeners {
-        Listeners { masks: Vec::new() }
->>>>>>> bbcca34a
     }
 }
 
@@ -870,15 +789,7 @@
     for _ in 0..MAX_LINKS {
         tables.push(NetlinkTable::new());
     }
-    log::info!("initialize_netlink_table,len:{}",tables.len());
-    RwLock::new(tables)
-}
-
-fn initialize_netlink_table() -> RwLock<Vec<NetlinkTable>> {
-    let mut tables = Vec::with_capacity(MAX_LINKS);
-    for _ in 0..MAX_LINKS {
-        tables.push(NetlinkTable::new());
-    }
+    log::info!("initialize_netlink_table,len:{}", tables.len());
     RwLock::new(tables)
 }
 
@@ -886,47 +797,44 @@
     /// 一个维护全局的 NetlinkTable 向量，每一个元素代表一个 netlink 协议类型，最大数量为 MAX_LINKS
     pub static ref NL_TABLE: RwLock<Vec<NetlinkTable>> = initialize_netlink_table();
 }
-<<<<<<< HEAD
-=======
-
->>>>>>> bbcca34a
 pub fn netlink_has_listeners(sk: &NetlinkSock, group: u32) -> i32 {
     log::info!("netlink_has_listeners");
     let mut res = 0;
     let protocol = sk.sk_protocol();
-    
+
     // 获取读锁
     let nl_table = NL_TABLE.read();
-    
+
     // 检查 protocol 是否在范围内
     if protocol >= nl_table.len() {
-        log::error!("Protocol {} is out of bounds, table's len is {}", protocol, nl_table.len());
+        log::error!(
+            "Protocol {} is out of bounds, table's len is {}",
+            protocol,
+            nl_table.len()
+        );
         return res;
     }
-    
+
     // 获取对应的 NetlinkTable
     let netlink_table = &nl_table[protocol];
-    
+
     // 检查 listeners 是否存在
     if let Some(listeners) = &netlink_table.listeners {
         // 检查 group 是否在范围内
-<<<<<<< HEAD
-        log::info!("listeners.masks:{:?}",listeners.masks);
+        log::info!("listeners.masks:{:?}", listeners.masks);
         if group > 0 && (group as usize - 1) < listeners.masks.len() {
             res = listeners.masks[group as usize - 1] as i32;
         } else {
-            log::error!("Group {} is out of bounds, len is {}", group, listeners.masks.len());
-=======
-        if group > 0 && (group as usize - 1) < listeners.masks.len() {
-            res = listeners.masks[group as usize - 1] as i32;
-        } else {
-            log::error!("Group {} is out of bounds", group);
->>>>>>> bbcca34a
+            log::error!(
+                "Group {} is out of bounds, len is {}",
+                group,
+                listeners.masks.len()
+            );
         }
     } else {
         log::error!("Listeners for protocol {} are None", protocol);
     }
-    
+
     res
 }
 struct NetlinkBroadcastData<'a> {
@@ -1008,7 +916,7 @@
     if info.skb_2.read().is_empty() {
         netlink_overrun(&sk);
         info.failure = 1;
-        if !sk.lock().flags().is_none() & !NetlinkFlags::BROADCAST_SEND_ERROR.bits().is_zero() {
+        if sk.lock().flags().is_some() & !NetlinkFlags::BROADCAST_SEND_ERROR.bits().is_zero() {
             info.delivery_failure = 1;
         }
         return Err(SystemError::EINVAL);
@@ -1026,7 +934,7 @@
     // 如果将承载了组播消息的 skb 发送到该用户进程 netlink 套接字失败
     if ret < 0 {
         netlink_overrun(&sk);
-        if !sk.lock().flags().is_none() & !NetlinkFlags::BROADCAST_SEND_ERROR.bits().is_zero() {
+        if sk.lock().flags().is_some() & !NetlinkFlags::BROADCAST_SEND_ERROR.bits().is_zero() {
             info.delivery_failure = 1;
         }
     } else {
@@ -1049,8 +957,8 @@
 ///  [1]. 用户进程   --组播--> 用户进程
 ///  [2]. kernel     --组播--> 用户进程
 ///
-pub fn netlink_broadcast<'a>(
-    ssk: &'a Arc<dyn NetlinkSocket>,
+pub fn netlink_broadcast(
+    ssk: &Arc<dyn NetlinkSocket>,
     skb: Arc<RwLock<SkBuff>>,
     portid: u32,
     group: u64,
@@ -1137,7 +1045,7 @@
         // 将 skb 发送到该 netlink 套接字，实际也就是将该 skb 放入了该套接字的接收队列中
         let _ = netlink_sendskb(sk.clone(), skb);
         // 如果套接字的接收缓冲区已经接收但尚未处理数据长度大于其接收缓冲的1/2，则返回1
-        if &sk.lock().sk_rmem_alloc() > &(sk.lock().sk_rcvbuf() >> 1) {
+        if sk.lock().sk_rmem_alloc() > (sk.lock().sk_rcvbuf() >> 1) {
             return 1;
         } else {
             return 0;
@@ -1175,9 +1083,9 @@
             .arc_any()
             .downcast()
             .expect("Invalid downcast to NetlinkSock");
-        sk_data_ready(nlk);
-    }
-    len
+        let _ = sk_data_ready(nlk);
+    }
+    return len;
 }
 // https://code.dragonos.org.cn/xref/linux-6.1.9/net/netlink/af_netlink.c#1337
 /// 内核执行 netlink 单播消息
@@ -1193,11 +1101,10 @@
     nonblock: bool,
 ) -> Result<u32, SystemError> {
     let mut err: i32;
-    let timeo: i64;
     // todo：重新调整skb的大小
     // skb = netlink_trim(skb, gfp_any());
     // 计算发送超时时间(如果是非阻塞调用，则返回 0)
-    timeo = ssk.lock().sock_sndtimeo(nonblock);
+    let timeo: i64 = ssk.lock().sock_sndtimeo(nonblock);
     loop {
         // 根据源sock结构和目的单播地址，得到目的sock结构
         let sk = netlink_getsockbyportid(ssk.clone(), portid);
@@ -1251,7 +1158,7 @@
     // ret = ECONNREFUSED = 111;
     ret = 111;
     // 检查内核netlink套接字是否注册了netlink_rcv回调(就是各个协议在创建内核netlink套接字时通常会传入的input函数)
-    if !nlk_guard.callback.is_none() {
+    if nlk_guard.callback.is_some() {
         ret = skb.read().len;
         netlink_skb_set_owner_r(&skb, sk);
         // todo: netlink_deliver_tap_kernel(sk, ssk, skb);
@@ -1319,7 +1226,7 @@
         if (sk.lock().sk_rmem_alloc() > sk.lock().sk_rcvbuf() ||
         nlk_guard.state == NetlinkState::NETLINK_S_CONGESTED) &&
         // todo: sock_flag
-		    sk.lock().flags() != Some(SockFlags::SockDead)
+		    sk.lock().flags() != Some(SockFlags::Dead)
         {
             timeo = schedule_timeout(timeo)?;
         }
@@ -1343,7 +1250,8 @@
     ssk: Arc<Mutex<Box<dyn NetlinkSocket>>>,
     portid: u32,
 ) -> Result<Arc<Mutex<Box<dyn NetlinkSocket>>>, SystemError> {
-    let sock: Arc<Mutex<Box<dyn NetlinkSocket>>> = netlink_lookup(ssk.lock().sk_protocol(), portid).unwrap();
+    let sock: Arc<Mutex<Box<dyn NetlinkSocket>>> =
+        netlink_lookup(ssk.lock().sk_protocol(), portid).unwrap();
     if Some(sock.clone()).is_none() {
         return Err(SystemError::ECONNREFUSED);
     }
@@ -1369,8 +1277,13 @@
 }
 
 /// 设置 netlink 套接字的选项
-fn netlink_setsockopt(nlk:&NetlinkSock, level: OptionsLevel, optname: usize, optval: &[u8]) -> Result<(), SystemError> {
-    if level!=OptionsLevel::NETLINK {
+fn netlink_setsockopt(
+    nlk: &NetlinkSock,
+    level: OptionsLevel,
+    optname: usize,
+    optval: &[u8],
+) -> Result<(), SystemError> {
+    if level != OptionsLevel::NETLINK {
         return Err(SystemError::ENOPROTOOPT);
     }
     let optlen = optval.len();
@@ -1379,7 +1292,11 @@
         unsafe {
             if optval.len() >= size_of::<usize>() {
                 // 将 optval 中的数据拷贝到 val 中
-                copy_nonoverlapping(optval.as_ptr(), &mut val as *mut usize as *mut u8, size_of::<usize>());
+                copy_nonoverlapping(
+                    optval.as_ptr(),
+                    &mut val as *mut usize as *mut u8,
+                    size_of::<usize>(),
+                );
             } else {
                 return Err(SystemError::EFAULT);
             }
@@ -1404,20 +1321,18 @@
             }
         }
         NETLINK_PKTINFO => {
-        //     if val != 0 {
-        //     nlk.flags |= NetlinkFlags::RECV_PKTINFO.bits();
-        //     } else {
-        //     nlk.flags &= !NetlinkFlags::RECV_PKTINFO.bits();
-        //     }
+            //     if val != 0 {
+            //     nlk.flags |= NetlinkFlags::RECV_PKTINFO.bits();
+            //     } else {
+            //     nlk.flags &= !NetlinkFlags::RECV_PKTINFO.bits();
+            //     }
         }
         _ => {
             return Err(SystemError::ENOPROTOOPT);
         }
     }
     Ok(())
-
-}
-
+}
 
 fn netlink_update_listeners(nlk: MutexGuard<NetlinkSock>) {
     log::info!("netlink_update_listeners");
@@ -1425,15 +1340,21 @@
     let netlink_table = &mut nl_table[nlk.protocol];
     let listeners = netlink_table.listeners.as_mut().unwrap();
     listeners.masks.clear();
-    log::info!("nlk.ngroups:{}",nlk.ngroups);
+    log::info!("nlk.ngroups:{}", nlk.ngroups);
     listeners.masks.resize(nlk.ngroups as usize, 0);
-    log::info!("nlk.groups:{:?}",nlk.groups);
+    log::info!("nlk.groups:{:?}", nlk.groups);
     for group in &nlk.groups {
         let mask = 1 << (group % 64);
         let idx = group / 64;
-        
+
         listeners.masks[idx as usize] |= mask;
-        log::info!("group:{},mask:{},idx:{},masks:{:?}",group,mask,idx,listeners.masks);
+        log::info!(
+            "group:{},mask:{},idx:{},masks:{:?}",
+            group,
+            mask,
+            idx,
+            listeners.masks
+        );
     }
 }
 
@@ -1451,15 +1372,15 @@
         log::info!("netlink_realloc_groups: no need to realloc");
         return Ok(());
     }
-    log::info!("nlk.ngroups:{},groups:{}",nlk.ngroups,groups);
+    log::info!("nlk.ngroups:{},groups:{}", nlk.ngroups, groups);
     let mut new_groups = vec![0u32; groups as usize];
-    log::info!("nlk.groups:{:?}",nlk.groups);
+    log::info!("nlk.groups:{:?}", nlk.groups);
     // 当 nlk.ngroups 大于 0 时复制数据
     if nlk.ngroups > 0 {
         new_groups[..nlk.ngroups as usize].copy_from_slice(&nlk.groups);
     }
     nlk.groups = new_groups;
     nlk.ngroups = groups;
-    log::info!("nlk.groups:{:?}",nlk.groups);
+    log::info!("nlk.groups:{:?}", nlk.groups);
     Ok(())
 }