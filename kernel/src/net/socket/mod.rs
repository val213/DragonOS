--- conflicted
+++ resolved
@@ -17,109 +17,5 @@
 pub use base::Socket;
 pub use endpoint::*;
 
-<<<<<<< HEAD
-/* For setsockopt(2) */
-// See: linux-5.19.10/include/uapi/asm-generic/socket.h#9
-pub const SOL_SOCKET: u8 = 1;
-
-pub trait Socket: IndexNode {
-    /// # `epoll_items`
-    /// socket的epoll事件集
-    fn epoll_items(&self) -> EPollItems;
-
-    /// # `wait_queue`
-    /// 获取socket的wait queue
-    fn wait_queue(&self) -> WaitQueue;
-
-    /// # `connect` 
-    /// 对应于POSIX的connect函数，用于连接到指定的远程服务器端点
-    fn connect(&self, _endpoint: Endpoint) -> Result<(), SystemError> {
-        Err(SystemError::ENOSYS)
-    }
-
-    /// # `bind` 
-    /// 对应于POSIX的bind函数，用于绑定到本机指定的端点
-    fn bind(&self, _endpoint: Endpoint) -> Result<(), SystemError> {
-        Err(SystemError::ENOSYS)
-    }
-
-    /// # `shutdown`
-    /// 对应于 POSIX 的 shutdown 函数，用于网络连接的可选关闭。
-    fn shutdown(&self, _type: Shutdown) -> Result<(), SystemError> {
-        Err(SystemError::ENOSYS)
-    }
-
-    /// # `listen`
-    /// 监听socket，仅用于stream socket
-    fn listen(&self, _backlog: usize) -> Result<(), SystemError> {
-        Err(SystemError::ENOSYS)
-    }
-
-    /// # `accept`
-    /// 接受连接，仅用于listening stream socket
-    /// ## Block
-    /// 如果没有连接到来，会阻塞
-    fn accept(&self) -> Result<(Arc<dyn IndexNode>, Endpoint), SystemError> {
-        Err(SystemError::ENOSYS)
-    }
-
-    /// # `endpoint`
-    /// 获取绑定的端点
-    fn endpoint(&self) -> Option<Endpoint> {
-        None
-    }
-
-    /// # `peer_endpoint`
-    /// 获取对端的端点
-    fn peer_endpoint(&self) -> Option<Endpoint> {
-        None
-    }
-
-    /// # `set_option`
-    /// 对应 Posix `setsockopt` ，设置socket选项
-    /// ## Parameters
-    /// - level 选项的层次
-    /// - optname 选项的名称
-    /// - optval 选项的值
-    /// ## Reference
-    /// https://code.dragonos.org.cn/s?refs=sk_setsockopt&project=linux-6.6.21
-    fn set_option(
-        &self,
-        _level: SocketOptionsLevel,
-        _optname: usize,
-        _optval: &[u8],
-    ) -> Result<(), SystemError> {
-        warn!("setsockopt is not implemented");
-        Ok(())
-    }
-
-    fn write_buffer(&self, _buf: &[u8]) -> Result<usize, SystemError> {
-        todo!()
-    }
-
-    /// # `update_io_events`
-    /// 更新socket的事件。
-    fn update_io_events(&self) -> Result<EPollEventType, SystemError>;
-    fn as_any(&self) -> &dyn Any;
-}
-
-// bitflags! {
-//     /// @brief socket的选项
-//     #[derive(Default)]
-//     pub struct Options: u32 {
-//         /// 是否阻塞
-//         const BLOCK = 1 << 0;
-//         /// 是否允许广播
-//         const BROADCAST = 1 << 1;
-//         /// 是否允许多播
-//         const MULTICAST = 1 << 2;
-//         /// 是否允许重用地址
-//         const REUSEADDR = 1 << 3;
-//         /// 是否允许重用端口
-//         const REUSEPORT = 1 << 4;
-//     }
-// }
-=======
 pub use crate::net::event_poll::EPollEventType;
-// pub use crate::net::sys
->>>>>>> ba5c2a5f
+// pub use crate::net::sys